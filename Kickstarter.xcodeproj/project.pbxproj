// !$*UTF8*$!
{
	archiveVersion = 1;
	classes = {
	};
	objectVersion = 46;
	objects = {

/* Begin PBXBuildFile section */
		0127FC531C98C0F900E335C6 /* HelpType.swift in Sources */ = {isa = PBXBuildFile; fileRef = 0127FC521C98C0F900E335C6 /* HelpType.swift */; };
		0127FC541C98C0F900E335C6 /* HelpType.swift in Sources */ = {isa = PBXBuildFile; fileRef = 0127FC521C98C0F900E335C6 /* HelpType.swift */; };
		0127FC561C98C10400E335C6 /* LoginIntent.swift in Sources */ = {isa = PBXBuildFile; fileRef = 0127FC551C98C10400E335C6 /* LoginIntent.swift */; };
		0127FC571C98C10400E335C6 /* LoginIntent.swift in Sources */ = {isa = PBXBuildFile; fileRef = 0127FC551C98C10400E335C6 /* LoginIntent.swift */; };
		0127FC591C98C10D00E335C6 /* MFMailComposeViewController.swift in Sources */ = {isa = PBXBuildFile; fileRef = 0127FC581C98C10D00E335C6 /* MFMailComposeViewController.swift */; };
		0127FC5A1C98C10D00E335C6 /* MFMailComposeViewController.swift in Sources */ = {isa = PBXBuildFile; fileRef = 0127FC581C98C10D00E335C6 /* MFMailComposeViewController.swift */; };
		0127FC5C1C98C11500E335C6 /* SFSafariViewController.swift in Sources */ = {isa = PBXBuildFile; fileRef = 0127FC5B1C98C11500E335C6 /* SFSafariViewController.swift */; };
		0127FC5D1C98C11500E335C6 /* SFSafariViewController.swift in Sources */ = {isa = PBXBuildFile; fileRef = 0127FC5B1C98C11500E335C6 /* SFSafariViewController.swift */; };
		0151AEB31C8F6FE90067F1BE /* StyledLabel.swift in Sources */ = {isa = PBXBuildFile; fileRef = 0151AEB01C8F6FD80067F1BE /* StyledLabel.swift */; };
		0151AEB41C8F6FEC0067F1BE /* StyledLabel.swift in Sources */ = {isa = PBXBuildFile; fileRef = 0151AEB01C8F6FD80067F1BE /* StyledLabel.swift */; };
		0151AEB51C8F6FFE0067F1BE /* Styles.swift in Sources */ = {isa = PBXBuildFile; fileRef = 0151AEAD1C8F61870067F1BE /* Styles.swift */; };
		0151AEB61C8F70000067F1BE /* Styles.swift in Sources */ = {isa = PBXBuildFile; fileRef = 0151AEAD1C8F61870067F1BE /* Styles.swift */; };
		0151AEB71C8F700B0067F1BE /* UIColor.swift in Sources */ = {isa = PBXBuildFile; fileRef = 0151AE871C8F60370067F1BE /* UIColor.swift */; };
		0151AEB81C8F700C0067F1BE /* UIColor.swift in Sources */ = {isa = PBXBuildFile; fileRef = 0151AE871C8F60370067F1BE /* UIColor.swift */; };
		0151AEBA1C8F811C0067F1BE /* BorderButton.swift in Sources */ = {isa = PBXBuildFile; fileRef = 0151AEB91C8F811C0067F1BE /* BorderButton.swift */; };
		0151AEBB1C8F811C0067F1BE /* BorderButton.swift in Sources */ = {isa = PBXBuildFile; fileRef = 0151AEB91C8F811C0067F1BE /* BorderButton.swift */; };
		0176E13B1C9742FD009CA092 /* UIBarButtonItem.swift in Sources */ = {isa = PBXBuildFile; fileRef = 0176E13A1C9742FD009CA092 /* UIBarButtonItem.swift */; };
		0176E19B1C976703009CA092 /* UITextfield+LocalizedPlaceholderKeyTests.swift in Sources */ = {isa = PBXBuildFile; fileRef = 0176E19A1C976703009CA092 /* UITextfield+LocalizedPlaceholderKeyTests.swift */; };
		0176E19C1C976703009CA092 /* UITextfield+LocalizedPlaceholderKeyTests.swift in Sources */ = {isa = PBXBuildFile; fileRef = 0176E19A1C976703009CA092 /* UITextfield+LocalizedPlaceholderKeyTests.swift */; };
		018F1F831C8E182200643DAA /* LoginViewController.swift in Sources */ = {isa = PBXBuildFile; fileRef = 018F1F821C8E182200643DAA /* LoginViewController.swift */; };
		018F1F841C8E182200643DAA /* LoginViewController.swift in Sources */ = {isa = PBXBuildFile; fileRef = 018F1F821C8E182200643DAA /* LoginViewController.swift */; };
		018F1FA91C8E1A8200643DAA /* LoginToutViewModel.swift in Sources */ = {isa = PBXBuildFile; fileRef = 018F1FA81C8E1A8200643DAA /* LoginToutViewModel.swift */; };
		018F1FAA1C8E1A8200643DAA /* LoginToutViewModel.swift in Sources */ = {isa = PBXBuildFile; fileRef = 018F1FA81C8E1A8200643DAA /* LoginToutViewModel.swift */; };
		019502021C8E3EF700F31304 /* LoginViewModel.swift in Sources */ = {isa = PBXBuildFile; fileRef = 019502011C8E3EF700F31304 /* LoginViewModel.swift */; };
		019502031C8E3EF700F31304 /* LoginViewModel.swift in Sources */ = {isa = PBXBuildFile; fileRef = 019502011C8E3EF700F31304 /* LoginViewModel.swift */; };
		01A1DC4D1C965C7D005761A8 /* UIAlertController.swift in Sources */ = {isa = PBXBuildFile; fileRef = 01A1DC4C1C965C7D005761A8 /* UIAlertController.swift */; };
		01A1DC4E1C965C7D005761A8 /* UIAlertController.swift in Sources */ = {isa = PBXBuildFile; fileRef = 01A1DC4C1C965C7D005761A8 /* UIAlertController.swift */; };
		01A7A4C01C9690220036E553 /* UITextField+LocalizedPlaceholderKey.swift in Sources */ = {isa = PBXBuildFile; fileRef = 01A7A4BF1C9690220036E553 /* UITextField+LocalizedPlaceholderKey.swift */; };
		01A7A4C11C9690220036E553 /* UITextField+LocalizedPlaceholderKey.swift in Sources */ = {isa = PBXBuildFile; fileRef = 01A7A4BF1C9690220036E553 /* UITextField+LocalizedPlaceholderKey.swift */; };
		01BDFFB21C87AAD0002E8D34 /* Login.storyboard in Resources */ = {isa = PBXBuildFile; fileRef = 01BDFFB01C87AAD0002E8D34 /* Login.storyboard */; };
		01EA879B1C9335C5004E738B /* LoginToutViewController.swift in Sources */ = {isa = PBXBuildFile; fileRef = A7F761761C85FACB005405ED /* LoginToutViewController.swift */; };
		01EFBC891C91FB770094EEC2 /* UIColorTests.swift in Sources */ = {isa = PBXBuildFile; fileRef = 01EFBC881C91FB770094EEC2 /* UIColorTests.swift */; };
		01EFBCAF1C92036E0094EEC2 /* StyledLabelTests.swift in Sources */ = {isa = PBXBuildFile; fileRef = 01EFBCAE1C92036E0094EEC2 /* StyledLabelTests.swift */; };
		01EFBCB01C92036E0094EEC2 /* StyledLabelTests.swift in Sources */ = {isa = PBXBuildFile; fileRef = 01EFBCAE1C92036E0094EEC2 /* StyledLabelTests.swift */; };
		01EFBCB11C9203750094EEC2 /* UIColorTests.swift in Sources */ = {isa = PBXBuildFile; fileRef = 01EFBC881C91FB770094EEC2 /* UIColorTests.swift */; };
		01EFBCB31C920A7E0094EEC2 /* BorderButtonTests.swift in Sources */ = {isa = PBXBuildFile; fileRef = 01EFBCB21C920A7E0094EEC2 /* BorderButtonTests.swift */; };
		01EFBCB41C920A7E0094EEC2 /* BorderButtonTests.swift in Sources */ = {isa = PBXBuildFile; fileRef = 01EFBCB21C920A7E0094EEC2 /* BorderButtonTests.swift */; };
		01EFBCB61C921EA20094EEC2 /* StylesTests.swift in Sources */ = {isa = PBXBuildFile; fileRef = 01EFBCB51C921EA20094EEC2 /* StylesTests.swift */; };
		01EFBCB71C921EA20094EEC2 /* StylesTests.swift in Sources */ = {isa = PBXBuildFile; fileRef = 01EFBCB51C921EA20094EEC2 /* StylesTests.swift */; };
		807572781C88DE1900E7DA8A /* Alamofire.framework in Frameworks */ = {isa = PBXBuildFile; fileRef = 807572111C88DD7900E7DA8A /* Alamofire.framework */; };
		807572791C88DE1900E7DA8A /* Alamofire.framework in Embed Frameworks */ = {isa = PBXBuildFile; fileRef = 807572111C88DD7900E7DA8A /* Alamofire.framework */; settings = {ATTRIBUTES = (CodeSignOnCopy, RemoveHeadersOnCopy, ); }; };
		8075727C1C88DE1900E7DA8A /* AlamofireImage.framework in Frameworks */ = {isa = PBXBuildFile; fileRef = 807571F91C88B8E200E7DA8A /* AlamofireImage.framework */; };
		8075727D1C88DE1900E7DA8A /* AlamofireImage.framework in Embed Frameworks */ = {isa = PBXBuildFile; fileRef = 807571F91C88B8E200E7DA8A /* AlamofireImage.framework */; settings = {ATTRIBUTES = (CodeSignOnCopy, RemoveHeadersOnCopy, ); }; };
		807572801C88DE1A00E7DA8A /* Argo.framework in Frameworks */ = {isa = PBXBuildFile; fileRef = 807572471C88DDB300E7DA8A /* Argo.framework */; };
		807572811C88DE1A00E7DA8A /* Argo.framework in Embed Frameworks */ = {isa = PBXBuildFile; fileRef = 807572471C88DDB300E7DA8A /* Argo.framework */; settings = {ATTRIBUTES = (CodeSignOnCopy, RemoveHeadersOnCopy, ); }; };
		807572841C88DE1A00E7DA8A /* Curry.framework in Frameworks */ = {isa = PBXBuildFile; fileRef = 8075725C1C88DDCC00E7DA8A /* Curry.framework */; };
		807572851C88DE1A00E7DA8A /* Curry.framework in Embed Frameworks */ = {isa = PBXBuildFile; fileRef = 8075725C1C88DDCC00E7DA8A /* Curry.framework */; settings = {ATTRIBUTES = (CodeSignOnCopy, RemoveHeadersOnCopy, ); }; };
		807572881C88DE1B00E7DA8A /* ReactiveCocoa.framework in Frameworks */ = {isa = PBXBuildFile; fileRef = 807572711C88DDE000E7DA8A /* ReactiveCocoa.framework */; };
		807572891C88DE1B00E7DA8A /* ReactiveCocoa.framework in Embed Frameworks */ = {isa = PBXBuildFile; fileRef = 807572711C88DDE000E7DA8A /* ReactiveCocoa.framework */; settings = {ATTRIBUTES = (CodeSignOnCopy, RemoveHeadersOnCopy, ); }; };
		8075728C1C88DE1C00E7DA8A /* ReactiveExtensions.framework in Frameworks */ = {isa = PBXBuildFile; fileRef = 807572351C88DD8B00E7DA8A /* ReactiveExtensions.framework */; };
		8075728D1C88DE1C00E7DA8A /* ReactiveExtensions.framework in Embed Frameworks */ = {isa = PBXBuildFile; fileRef = 807572351C88DD8B00E7DA8A /* ReactiveExtensions.framework */; settings = {ATTRIBUTES = (CodeSignOnCopy, RemoveHeadersOnCopy, ); }; };
		80FE72F71C88F24500BE0137 /* Models.framework in Frameworks */ = {isa = PBXBuildFile; fileRef = 807572261C88DD8100E7DA8A /* Models.framework */; };
		80FE72F81C88F24500BE0137 /* Models.framework in Embed Frameworks */ = {isa = PBXBuildFile; fileRef = 807572261C88DD8100E7DA8A /* Models.framework */; settings = {ATTRIBUTES = (CodeSignOnCopy, RemoveHeadersOnCopy, ); }; };
		80FE72FB1C88F29E00BE0137 /* Alamofire.framework in Frameworks */ = {isa = PBXBuildFile; fileRef = 807572191C88DD7900E7DA8A /* Alamofire.framework */; };
		80FE72FC1C88F29E00BE0137 /* Alamofire.framework in Embed Frameworks */ = {isa = PBXBuildFile; fileRef = 807572191C88DD7900E7DA8A /* Alamofire.framework */; settings = {ATTRIBUTES = (CodeSignOnCopy, RemoveHeadersOnCopy, ); }; };
		80FE72FF1C88F29E00BE0137 /* AlamofireImage.framework in Frameworks */ = {isa = PBXBuildFile; fileRef = 807572011C88B8E200E7DA8A /* AlamofireImage.framework */; };
		80FE73001C88F29E00BE0137 /* AlamofireImage.framework in Embed Frameworks */ = {isa = PBXBuildFile; fileRef = 807572011C88B8E200E7DA8A /* AlamofireImage.framework */; settings = {ATTRIBUTES = (CodeSignOnCopy, RemoveHeadersOnCopy, ); }; };
		80FE73031C88F29E00BE0137 /* Argo.framework in Frameworks */ = {isa = PBXBuildFile; fileRef = 807572511C88DDB300E7DA8A /* Argo.framework */; };
		80FE73041C88F29E00BE0137 /* Argo.framework in Embed Frameworks */ = {isa = PBXBuildFile; fileRef = 807572511C88DDB300E7DA8A /* Argo.framework */; settings = {ATTRIBUTES = (CodeSignOnCopy, RemoveHeadersOnCopy, ); }; };
		80FE73071C88F29E00BE0137 /* Curry.framework in Frameworks */ = {isa = PBXBuildFile; fileRef = 807572621C88DDCC00E7DA8A /* Curry.framework */; };
		80FE73081C88F29E00BE0137 /* Curry.framework in Embed Frameworks */ = {isa = PBXBuildFile; fileRef = 807572621C88DDCC00E7DA8A /* Curry.framework */; settings = {ATTRIBUTES = (CodeSignOnCopy, RemoveHeadersOnCopy, ); }; };
		80FE730B1C88F29E00BE0137 /* Models.framework in Frameworks */ = {isa = PBXBuildFile; fileRef = 8075722A1C88DD8100E7DA8A /* Models.framework */; };
		80FE730C1C88F29E00BE0137 /* Models.framework in Embed Frameworks */ = {isa = PBXBuildFile; fileRef = 8075722A1C88DD8100E7DA8A /* Models.framework */; settings = {ATTRIBUTES = (CodeSignOnCopy, RemoveHeadersOnCopy, ); }; };
		80FE730F1C88F29E00BE0137 /* ReactiveCocoa.framework in Frameworks */ = {isa = PBXBuildFile; fileRef = 807572771C88DDE000E7DA8A /* ReactiveCocoa.framework */; };
		80FE73101C88F29E00BE0137 /* ReactiveCocoa.framework in Embed Frameworks */ = {isa = PBXBuildFile; fileRef = 807572771C88DDE000E7DA8A /* ReactiveCocoa.framework */; settings = {ATTRIBUTES = (CodeSignOnCopy, RemoveHeadersOnCopy, ); }; };
		80FE73131C88F29E00BE0137 /* ReactiveExtensions.framework in Frameworks */ = {isa = PBXBuildFile; fileRef = 807572391C88DD8B00E7DA8A /* ReactiveExtensions.framework */; };
		80FE73141C88F29E00BE0137 /* ReactiveExtensions.framework in Embed Frameworks */ = {isa = PBXBuildFile; fileRef = 807572391C88DD8B00E7DA8A /* ReactiveExtensions.framework */; settings = {ATTRIBUTES = (CodeSignOnCopy, RemoveHeadersOnCopy, ); }; };
		80FE73321C88F31F00BE0137 /* Result.framework in Frameworks */ = {isa = PBXBuildFile; fileRef = 80FE73271C88F30700BE0137 /* Result.framework */; };
		80FE73331C88F31F00BE0137 /* Result.framework in Embed Frameworks */ = {isa = PBXBuildFile; fileRef = 80FE73271C88F30700BE0137 /* Result.framework */; settings = {ATTRIBUTES = (CodeSignOnCopy, RemoveHeadersOnCopy, ); }; };
		80FE73361C88F34600BE0137 /* Result.framework in Frameworks */ = {isa = PBXBuildFile; fileRef = 80FE732B1C88F30700BE0137 /* Result.framework */; };
		80FE73371C88F34600BE0137 /* Result.framework in Embed Frameworks */ = {isa = PBXBuildFile; fileRef = 80FE732B1C88F30700BE0137 /* Result.framework */; settings = {ATTRIBUTES = (CodeSignOnCopy, RemoveHeadersOnCopy, ); }; };
		80FE733A1C88F3D400BE0137 /* HockeySDK.framework in Frameworks */ = {isa = PBXBuildFile; fileRef = A7B694301C87A07100C49A4F /* HockeySDK.framework */; };
		80FE733C1C88F4CA00BE0137 /* AlamofireImage.framework in Frameworks */ = {isa = PBXBuildFile; fileRef = 807571F91C88B8E200E7DA8A /* AlamofireImage.framework */; };
		A72153921C5D62E800127699 /* HomeViewModelInputs.swift in Sources */ = {isa = PBXBuildFile; fileRef = A72153911C5D62E800127699 /* HomeViewModelInputs.swift */; };
		A72153941C5D630300127699 /* HomeViewModelOutputs.swift in Sources */ = {isa = PBXBuildFile; fileRef = A72153931C5D630300127699 /* HomeViewModelOutputs.swift */; };
		A721DF621C8CF503000CB97C /* TrackingClientType.swift in Sources */ = {isa = PBXBuildFile; fileRef = A721DF611C8CF503000CB97C /* TrackingClientType.swift */; };
		A721DF631C8CF503000CB97C /* TrackingClientType.swift in Sources */ = {isa = PBXBuildFile; fileRef = A721DF611C8CF503000CB97C /* TrackingClientType.swift */; };
		A721DF651C8CF5A3000CB97C /* KoalaTrackingClient.swift in Sources */ = {isa = PBXBuildFile; fileRef = A721DF641C8CF5A3000CB97C /* KoalaTrackingClient.swift */; };
		A721DF661C8CF5A3000CB97C /* KoalaTrackingClient.swift in Sources */ = {isa = PBXBuildFile; fileRef = A721DF641C8CF5A3000CB97C /* KoalaTrackingClient.swift */; };
		A721DF681C8CFAEB000CB97C /* Koala.swift in Sources */ = {isa = PBXBuildFile; fileRef = A721DF671C8CFAEB000CB97C /* Koala.swift */; };
		A721DF691C8CFAEB000CB97C /* Koala.swift in Sources */ = {isa = PBXBuildFile; fileRef = A721DF671C8CFAEB000CB97C /* Koala.swift */; };
		A721DF6B1C8CFAF6000CB97C /* MockTrackingClient.swift in Sources */ = {isa = PBXBuildFile; fileRef = A721DF6A1C8CFAF6000CB97C /* MockTrackingClient.swift */; };
		A721DF6C1C8CFAF6000CB97C /* MockTrackingClient.swift in Sources */ = {isa = PBXBuildFile; fileRef = A721DF6A1C8CFAF6000CB97C /* MockTrackingClient.swift */; };
		A721DF801C8D1F3C000CB97C /* koala-endpoint.config in Resources */ = {isa = PBXBuildFile; fileRef = A721DF7F1C8D1F3C000CB97C /* koala-endpoint.config */; };
		A7285C9B1C8E8DCF00D83297 /* ProjectViewController.swift in Sources */ = {isa = PBXBuildFile; fileRef = A7285C9A1C8E8DCF00D83297 /* ProjectViewController.swift */; };
		A7285C9C1C8E8DCF00D83297 /* ProjectViewController.swift in Sources */ = {isa = PBXBuildFile; fileRef = A7285C9A1C8E8DCF00D83297 /* ProjectViewController.swift */; };
		A7285CC11C8E8DDB00D83297 /* ProjectViewModel.swift in Sources */ = {isa = PBXBuildFile; fileRef = A7285CC01C8E8DDB00D83297 /* ProjectViewModel.swift */; };
		A7285CC21C8E8DDB00D83297 /* ProjectViewModel.swift in Sources */ = {isa = PBXBuildFile; fileRef = A7285CC01C8E8DDB00D83297 /* ProjectViewModel.swift */; };
		A7285CC41C8E915B00D83297 /* ProjectMainCell.swift in Sources */ = {isa = PBXBuildFile; fileRef = A7285CC31C8E915B00D83297 /* ProjectMainCell.swift */; };
		A7285CC51C8E915B00D83297 /* ProjectMainCell.swift in Sources */ = {isa = PBXBuildFile; fileRef = A7285CC31C8E915B00D83297 /* ProjectMainCell.swift */; };
		A73171991C8EA20300AC07C5 /* ProjectDataSource.swift in Sources */ = {isa = PBXBuildFile; fileRef = A73171981C8EA20300AC07C5 /* ProjectDataSource.swift */; };
		A731719A1C8EA20300AC07C5 /* ProjectDataSource.swift in Sources */ = {isa = PBXBuildFile; fileRef = A73171981C8EA20300AC07C5 /* ProjectDataSource.swift */; };
		A73171BF1C8EA27400AC07C5 /* ProjectMainViewModel.swift in Sources */ = {isa = PBXBuildFile; fileRef = A73171BE1C8EA27400AC07C5 /* ProjectMainViewModel.swift */; };
		A73171C01C8EA27400AC07C5 /* ProjectMainViewModel.swift in Sources */ = {isa = PBXBuildFile; fileRef = A73171BE1C8EA27400AC07C5 /* ProjectMainViewModel.swift */; };
		A751A51F1C85EC0B009C5DEA /* DiscoveryViewController.swift in Sources */ = {isa = PBXBuildFile; fileRef = A751A51E1C85EC0B009C5DEA /* DiscoveryViewController.swift */; };
		A75511461C8642B3005355CF /* Library.framework in Frameworks */ = {isa = PBXBuildFile; fileRef = A755113C1C8642B3005355CF /* Library.framework */; };
		A755115B1C8642C3005355CF /* AppEnvironment.swift in Sources */ = {isa = PBXBuildFile; fileRef = A7C725781C85D36D005A016B /* AppEnvironment.swift */; };
		A755115C1C8642C3005355CF /* AssetImageGeneratorType.swift in Sources */ = {isa = PBXBuildFile; fileRef = A7C725791C85D36D005A016B /* AssetImageGeneratorType.swift */; };
		A755115D1C8642C3005355CF /* AVPlayerView.swift in Sources */ = {isa = PBXBuildFile; fileRef = A7C7257A1C85D36D005A016B /* AVPlayerView.swift */; };
		A755115E1C8642C3005355CF /* Environment.swift in Sources */ = {isa = PBXBuildFile; fileRef = A7C7257F1C85D36D005A016B /* Environment.swift */; };
		A755115F1C8642C3005355CF /* Format.swift in Sources */ = {isa = PBXBuildFile; fileRef = A7C725801C85D36D005A016B /* Format.swift */; };
		A75511601C8642C3005355CF /* GradientView.swift in Sources */ = {isa = PBXBuildFile; fileRef = A7C725811C85D36D005A016B /* GradientView.swift */; };
		A75511611C8642C3005355CF /* Language.swift in Sources */ = {isa = PBXBuildFile; fileRef = A7C725821C85D36D005A016B /* Language.swift */; };
		A75511621C8642C3005355CF /* LaunchedCountries.swift in Sources */ = {isa = PBXBuildFile; fileRef = A7C725831C85D36D005A016B /* LaunchedCountries.swift */; };
		A75511631C8642C3005355CF /* LocalizedString.swift in Sources */ = {isa = PBXBuildFile; fileRef = A7C725841C85D36D005A016B /* LocalizedString.swift */; };
		A75511641C8642C3005355CF /* NSBundleType.swift in Sources */ = {isa = PBXBuildFile; fileRef = A7C725911C85D36D005A016B /* NSBundleType.swift */; };
		A75511651C8642C3005355CF /* String+SimpleHTML.swift in Sources */ = {isa = PBXBuildFile; fileRef = A7C725921C85D36D005A016B /* String+SimpleHTML.swift */; };
		A75511661C8642C3005355CF /* Strings.swift in Sources */ = {isa = PBXBuildFile; fileRef = A7C725931C85D36D005A016B /* Strings.swift */; };
		A75511671C8642C3005355CF /* UIButton+LocalizedKey.swift in Sources */ = {isa = PBXBuildFile; fileRef = A7C725941C85D36D005A016B /* UIButton+LocalizedKey.swift */; };
		A75511681C8642C3005355CF /* UIGestureRecognizer-Extensions.swift in Sources */ = {isa = PBXBuildFile; fileRef = A7C725951C85D36D005A016B /* UIGestureRecognizer-Extensions.swift */; };
		A75511691C8642C3005355CF /* UILabel+IBClear.swift in Sources */ = {isa = PBXBuildFile; fileRef = A7C725961C85D36D005A016B /* UILabel+IBClear.swift */; };
		A755116A1C8642C3005355CF /* UILabel+LocalizedKey.swift in Sources */ = {isa = PBXBuildFile; fileRef = A7C725971C85D36D005A016B /* UILabel+LocalizedKey.swift */; };
		A755116B1C8642C3005355CF /* UILabel+SimpleHTML.swift in Sources */ = {isa = PBXBuildFile; fileRef = A7C725981C85D36D005A016B /* UILabel+SimpleHTML.swift */; };
		A755116C1C8642C3005355CF /* UIPress-Extensions.swift in Sources */ = {isa = PBXBuildFile; fileRef = A7C725991C85D36D005A016B /* UIPress-Extensions.swift */; };
		A755116D1C8642C3005355CF /* CurrentUser.swift in Sources */ = {isa = PBXBuildFile; fileRef = A7C7257C1C85D36D005A016B /* CurrentUser.swift */; };
		A755116E1C8642C3005355CF /* KeyValueStoreType.swift in Sources */ = {isa = PBXBuildFile; fileRef = A7C7257D1C85D36D005A016B /* KeyValueStoreType.swift */; };
		A755116F1C8642C3005355CF /* MultiKeyValueStore.swift in Sources */ = {isa = PBXBuildFile; fileRef = A7C7257E1C85D36D005A016B /* MultiKeyValueStore.swift */; };
		A755117C1C8642E7005355CF /* Prelude.framework in Frameworks */ = {isa = PBXBuildFile; fileRef = A7D1F90A1C84FB5F000D41D5 /* Prelude.framework */; };
		A75511941C8645A0005355CF /* AppEnvironmentTests.swift in Sources */ = {isa = PBXBuildFile; fileRef = A75511891C8645A0005355CF /* AppEnvironmentTests.swift */; };
		A75511951C8645A0005355CF /* EnvironmentTests.swift in Sources */ = {isa = PBXBuildFile; fileRef = A755118A1C8645A0005355CF /* EnvironmentTests.swift */; };
		A75511961C8645A0005355CF /* FormatTests.swift in Sources */ = {isa = PBXBuildFile; fileRef = A755118B1C8645A0005355CF /* FormatTests.swift */; };
		A75511971C8645A0005355CF /* LanguageTests.swift in Sources */ = {isa = PBXBuildFile; fileRef = A755118C1C8645A0005355CF /* LanguageTests.swift */; };
		A75511981C8645A0005355CF /* LaunchedCountriesTests.swift in Sources */ = {isa = PBXBuildFile; fileRef = A755118D1C8645A0005355CF /* LaunchedCountriesTests.swift */; };
		A75511991C8645A0005355CF /* LocalizedStringTests.swift in Sources */ = {isa = PBXBuildFile; fileRef = A755118E1C8645A0005355CF /* LocalizedStringTests.swift */; };
		A755119A1C8645A0005355CF /* String+SimpleHTMLTests.swift in Sources */ = {isa = PBXBuildFile; fileRef = A755118F1C8645A0005355CF /* String+SimpleHTMLTests.swift */; };
		A755119B1C8645A0005355CF /* UIButton+LocalizedKeyTests.swift in Sources */ = {isa = PBXBuildFile; fileRef = A75511901C8645A0005355CF /* UIButton+LocalizedKeyTests.swift */; };
		A755119C1C8645A0005355CF /* UILabel+IBClearTests.swift in Sources */ = {isa = PBXBuildFile; fileRef = A75511911C8645A0005355CF /* UILabel+IBClearTests.swift */; };
		A755119D1C8645A0005355CF /* UILabel+LocalizedKeyTests.swift in Sources */ = {isa = PBXBuildFile; fileRef = A75511921C8645A0005355CF /* UILabel+LocalizedKeyTests.swift */; };
		A755119E1C8645A0005355CF /* UILabel+SimpleHTMLTests.swift in Sources */ = {isa = PBXBuildFile; fileRef = A75511931C8645A0005355CF /* UILabel+SimpleHTMLTests.swift */; };
		A75511A51C86460B005355CF /* MockBundle.swift in Sources */ = {isa = PBXBuildFile; fileRef = A75511A11C86460B005355CF /* MockBundle.swift */; };
		A75511A71C86460B005355CF /* XCTestCase+AppEnvironment.swift in Sources */ = {isa = PBXBuildFile; fileRef = A75511A31C86460B005355CF /* XCTestCase+AppEnvironment.swift */; };
		A75511AC1C8647D9005355CF /* AppEnvironment.swift in Sources */ = {isa = PBXBuildFile; fileRef = A7C725781C85D36D005A016B /* AppEnvironment.swift */; };
		A75511AD1C8647D9005355CF /* AssetImageGeneratorType.swift in Sources */ = {isa = PBXBuildFile; fileRef = A7C725791C85D36D005A016B /* AssetImageGeneratorType.swift */; };
		A75511AE1C8647D9005355CF /* AVPlayerView.swift in Sources */ = {isa = PBXBuildFile; fileRef = A7C7257A1C85D36D005A016B /* AVPlayerView.swift */; };
		A75511AF1C8647D9005355CF /* Environment.swift in Sources */ = {isa = PBXBuildFile; fileRef = A7C7257F1C85D36D005A016B /* Environment.swift */; };
		A75511B01C8647D9005355CF /* Format.swift in Sources */ = {isa = PBXBuildFile; fileRef = A7C725801C85D36D005A016B /* Format.swift */; };
		A75511B11C8647D9005355CF /* GradientView.swift in Sources */ = {isa = PBXBuildFile; fileRef = A7C725811C85D36D005A016B /* GradientView.swift */; };
		A75511B21C8647D9005355CF /* Language.swift in Sources */ = {isa = PBXBuildFile; fileRef = A7C725821C85D36D005A016B /* Language.swift */; };
		A75511B31C8647D9005355CF /* LaunchedCountries.swift in Sources */ = {isa = PBXBuildFile; fileRef = A7C725831C85D36D005A016B /* LaunchedCountries.swift */; };
		A75511B41C8647D9005355CF /* LocalizedString.swift in Sources */ = {isa = PBXBuildFile; fileRef = A7C725841C85D36D005A016B /* LocalizedString.swift */; };
		A75511B51C8647D9005355CF /* NSBundleType.swift in Sources */ = {isa = PBXBuildFile; fileRef = A7C725911C85D36D005A016B /* NSBundleType.swift */; };
		A75511B61C8647D9005355CF /* String+SimpleHTML.swift in Sources */ = {isa = PBXBuildFile; fileRef = A7C725921C85D36D005A016B /* String+SimpleHTML.swift */; };
		A75511B71C8647D9005355CF /* Strings.swift in Sources */ = {isa = PBXBuildFile; fileRef = A7C725931C85D36D005A016B /* Strings.swift */; };
		A75511B81C8647D9005355CF /* UIButton+LocalizedKey.swift in Sources */ = {isa = PBXBuildFile; fileRef = A7C725941C85D36D005A016B /* UIButton+LocalizedKey.swift */; };
		A75511B91C8647D9005355CF /* UIGestureRecognizer-Extensions.swift in Sources */ = {isa = PBXBuildFile; fileRef = A7C725951C85D36D005A016B /* UIGestureRecognizer-Extensions.swift */; };
		A75511BA1C8647D9005355CF /* UILabel+IBClear.swift in Sources */ = {isa = PBXBuildFile; fileRef = A7C725961C85D36D005A016B /* UILabel+IBClear.swift */; };
		A75511BB1C8647D9005355CF /* UILabel+LocalizedKey.swift in Sources */ = {isa = PBXBuildFile; fileRef = A7C725971C85D36D005A016B /* UILabel+LocalizedKey.swift */; };
		A75511BC1C8647D9005355CF /* UILabel+SimpleHTML.swift in Sources */ = {isa = PBXBuildFile; fileRef = A7C725981C85D36D005A016B /* UILabel+SimpleHTML.swift */; };
		A75511BD1C8647D9005355CF /* UIPress-Extensions.swift in Sources */ = {isa = PBXBuildFile; fileRef = A7C725991C85D36D005A016B /* UIPress-Extensions.swift */; };
		A75511BE1C8647D9005355CF /* CurrentUser.swift in Sources */ = {isa = PBXBuildFile; fileRef = A7C7257C1C85D36D005A016B /* CurrentUser.swift */; };
		A75511BF1C8647D9005355CF /* KeyValueStoreType.swift in Sources */ = {isa = PBXBuildFile; fileRef = A7C7257D1C85D36D005A016B /* KeyValueStoreType.swift */; };
		A75511C01C8647D9005355CF /* MultiKeyValueStore.swift in Sources */ = {isa = PBXBuildFile; fileRef = A7C7257E1C85D36D005A016B /* MultiKeyValueStore.swift */; };
		A75511DF1C8648D7005355CF /* Prelude.framework in Frameworks */ = {isa = PBXBuildFile; fileRef = A7D1F90A1C84FB5F000D41D5 /* Prelude.framework */; };
		A75511E41C864CEA005355CF /* KsApi.framework in Frameworks */ = {isa = PBXBuildFile; fileRef = A7D1F8EC1C84FB55000D41D5 /* KsApi.framework */; };
		A75511E51C864CF0005355CF /* KsApi.framework in Frameworks */ = {isa = PBXBuildFile; fileRef = A7D1F8EC1C84FB55000D41D5 /* KsApi.framework */; };
		A75511EB1C865321005355CF /* FormatTests.swift in Sources */ = {isa = PBXBuildFile; fileRef = A755118B1C8645A0005355CF /* FormatTests.swift */; };
		A75511EC1C865321005355CF /* XCTestCase+AppEnvironment.swift in Sources */ = {isa = PBXBuildFile; fileRef = A75511A31C86460B005355CF /* XCTestCase+AppEnvironment.swift */; };
		A75511ED1C865321005355CF /* LanguageTests.swift in Sources */ = {isa = PBXBuildFile; fileRef = A755118C1C8645A0005355CF /* LanguageTests.swift */; };
		A75511EE1C865321005355CF /* UILabel+IBClearTests.swift in Sources */ = {isa = PBXBuildFile; fileRef = A75511911C8645A0005355CF /* UILabel+IBClearTests.swift */; };
		A75511EF1C865321005355CF /* String+SimpleHTMLTests.swift in Sources */ = {isa = PBXBuildFile; fileRef = A755118F1C8645A0005355CF /* String+SimpleHTMLTests.swift */; };
		A75511F01C865321005355CF /* UILabel+LocalizedKeyTests.swift in Sources */ = {isa = PBXBuildFile; fileRef = A75511921C8645A0005355CF /* UILabel+LocalizedKeyTests.swift */; };
		A75511F11C865321005355CF /* MockBundle.swift in Sources */ = {isa = PBXBuildFile; fileRef = A75511A11C86460B005355CF /* MockBundle.swift */; };
		A75511F21C865321005355CF /* UILabel+SimpleHTMLTests.swift in Sources */ = {isa = PBXBuildFile; fileRef = A75511931C8645A0005355CF /* UILabel+SimpleHTMLTests.swift */; };
		A75511F31C865321005355CF /* AppEnvironmentTests.swift in Sources */ = {isa = PBXBuildFile; fileRef = A75511891C8645A0005355CF /* AppEnvironmentTests.swift */; };
		A75511F41C865321005355CF /* LocalizedStringTests.swift in Sources */ = {isa = PBXBuildFile; fileRef = A755118E1C8645A0005355CF /* LocalizedStringTests.swift */; };
		A75511F51C865321005355CF /* EnvironmentTests.swift in Sources */ = {isa = PBXBuildFile; fileRef = A755118A1C8645A0005355CF /* EnvironmentTests.swift */; };
		A75511F61C865321005355CF /* UIButton+LocalizedKeyTests.swift in Sources */ = {isa = PBXBuildFile; fileRef = A75511901C8645A0005355CF /* UIButton+LocalizedKeyTests.swift */; };
		A75AB1E11C8A8255002FC3E6 /* ActivitiesViewModel.swift in Sources */ = {isa = PBXBuildFile; fileRef = A75AB1E01C8A8255002FC3E6 /* ActivitiesViewModel.swift */; };
		A75AB1E21C8A8255002FC3E6 /* ActivitiesViewModel.swift in Sources */ = {isa = PBXBuildFile; fileRef = A75AB1E01C8A8255002FC3E6 /* ActivitiesViewModel.swift */; };
		A75AB1F91C8A84B5002FC3E6 /* ActivitiesDataSource.swift in Sources */ = {isa = PBXBuildFile; fileRef = A75AB1F81C8A84B5002FC3E6 /* ActivitiesDataSource.swift */; };
		A75AB1FA1C8A84B5002FC3E6 /* ActivitiesDataSource.swift in Sources */ = {isa = PBXBuildFile; fileRef = A75AB1F81C8A84B5002FC3E6 /* ActivitiesDataSource.swift */; };
		A75AB2221C8A85D1002FC3E6 /* ActivityUpdateCell.swift in Sources */ = {isa = PBXBuildFile; fileRef = A75AB2211C8A85D1002FC3E6 /* ActivityUpdateCell.swift */; };
		A75AB2231C8A85D1002FC3E6 /* ActivityUpdateCell.swift in Sources */ = {isa = PBXBuildFile; fileRef = A75AB2211C8A85D1002FC3E6 /* ActivityUpdateCell.swift */; };
		A75AB2251C8B407F002FC3E6 /* ActivityFriendBackingCell.swift in Sources */ = {isa = PBXBuildFile; fileRef = A75AB2241C8B407F002FC3E6 /* ActivityFriendBackingCell.swift */; };
		A75AB2261C8B407F002FC3E6 /* ActivityFriendBackingCell.swift in Sources */ = {isa = PBXBuildFile; fileRef = A75AB2241C8B407F002FC3E6 /* ActivityFriendBackingCell.swift */; };
		A75CBDE71C8A26F800758C55 /* AppDelegateViewModel.swift in Sources */ = {isa = PBXBuildFile; fileRef = A75CBDE61C8A26F800758C55 /* AppDelegateViewModel.swift */; };
		A75CBDE81C8A26F800758C55 /* AppDelegateViewModel.swift in Sources */ = {isa = PBXBuildFile; fileRef = A75CBDE61C8A26F800758C55 /* AppDelegateViewModel.swift */; };
		A76126AB1C90C94000EDCCB9 /* MVVMCollectionViewController.swift in Sources */ = {isa = PBXBuildFile; fileRef = A761269E1C90C94000EDCCB9 /* MVVMCollectionViewController.swift */; };
		A76126AC1C90C94000EDCCB9 /* MVVMCollectionViewController.swift in Sources */ = {isa = PBXBuildFile; fileRef = A761269E1C90C94000EDCCB9 /* MVVMCollectionViewController.swift */; };
		A76126AD1C90C94000EDCCB9 /* MVVMDataSource.swift in Sources */ = {isa = PBXBuildFile; fileRef = A761269F1C90C94000EDCCB9 /* MVVMDataSource.swift */; };
		A76126AE1C90C94000EDCCB9 /* MVVMDataSource.swift in Sources */ = {isa = PBXBuildFile; fileRef = A761269F1C90C94000EDCCB9 /* MVVMDataSource.swift */; };
		A76126AF1C90C94000EDCCB9 /* MVVMTableViewController.swift in Sources */ = {isa = PBXBuildFile; fileRef = A76126A01C90C94000EDCCB9 /* MVVMTableViewController.swift */; };
		A76126B01C90C94000EDCCB9 /* MVVMTableViewController.swift in Sources */ = {isa = PBXBuildFile; fileRef = A76126A01C90C94000EDCCB9 /* MVVMTableViewController.swift */; };
		A76126B11C90C94000EDCCB9 /* MVVMViewController.swift in Sources */ = {isa = PBXBuildFile; fileRef = A76126A11C90C94000EDCCB9 /* MVVMViewController.swift */; };
		A76126B21C90C94000EDCCB9 /* MVVMViewController.swift in Sources */ = {isa = PBXBuildFile; fileRef = A76126A11C90C94000EDCCB9 /* MVVMViewController.swift */; };
		A76126B31C90C94000EDCCB9 /* SimpleDataSource.swift in Sources */ = {isa = PBXBuildFile; fileRef = A76126A21C90C94000EDCCB9 /* SimpleDataSource.swift */; };
		A76126B41C90C94000EDCCB9 /* SimpleDataSource.swift in Sources */ = {isa = PBXBuildFile; fileRef = A76126A21C90C94000EDCCB9 /* SimpleDataSource.swift */; };
		A76126B51C90C94000EDCCB9 /* SimpleViewModel.swift in Sources */ = {isa = PBXBuildFile; fileRef = A76126A31C90C94000EDCCB9 /* SimpleViewModel.swift */; };
		A76126B61C90C94000EDCCB9 /* SimpleViewModel.swift in Sources */ = {isa = PBXBuildFile; fileRef = A76126A31C90C94000EDCCB9 /* SimpleViewModel.swift */; };
		A76126B71C90C94000EDCCB9 /* UICollectionView-Extensions.swift in Sources */ = {isa = PBXBuildFile; fileRef = A76126A41C90C94000EDCCB9 /* UICollectionView-Extensions.swift */; };
		A76126B81C90C94000EDCCB9 /* UICollectionView-Extensions.swift in Sources */ = {isa = PBXBuildFile; fileRef = A76126A41C90C94000EDCCB9 /* UICollectionView-Extensions.swift */; };
		A76126B91C90C94000EDCCB9 /* UICollectionViewCell-Extensions.swift in Sources */ = {isa = PBXBuildFile; fileRef = A76126A51C90C94000EDCCB9 /* UICollectionViewCell-Extensions.swift */; };
		A76126BA1C90C94000EDCCB9 /* UICollectionViewCell-Extensions.swift in Sources */ = {isa = PBXBuildFile; fileRef = A76126A51C90C94000EDCCB9 /* UICollectionViewCell-Extensions.swift */; };
		A76126BB1C90C94000EDCCB9 /* UITableView-Extensions.swift in Sources */ = {isa = PBXBuildFile; fileRef = A76126A61C90C94000EDCCB9 /* UITableView-Extensions.swift */; };
		A76126BC1C90C94000EDCCB9 /* UITableView-Extensions.swift in Sources */ = {isa = PBXBuildFile; fileRef = A76126A61C90C94000EDCCB9 /* UITableView-Extensions.swift */; };
		A76126BD1C90C94000EDCCB9 /* UITableViewCell-Extensions.swift in Sources */ = {isa = PBXBuildFile; fileRef = A76126A71C90C94000EDCCB9 /* UITableViewCell-Extensions.swift */; };
		A76126BE1C90C94000EDCCB9 /* UITableViewCell-Extensions.swift in Sources */ = {isa = PBXBuildFile; fileRef = A76126A71C90C94000EDCCB9 /* UITableViewCell-Extensions.swift */; };
		A76126BF1C90C94000EDCCB9 /* UIView-DefaultReusableId.swift in Sources */ = {isa = PBXBuildFile; fileRef = A76126A81C90C94000EDCCB9 /* UIView-DefaultReusableId.swift */; };
		A76126C01C90C94000EDCCB9 /* UIView-DefaultReusableId.swift in Sources */ = {isa = PBXBuildFile; fileRef = A76126A81C90C94000EDCCB9 /* UIView-DefaultReusableId.swift */; };
		A76126C11C90C94000EDCCB9 /* UIViewController-DefaultNib.swift in Sources */ = {isa = PBXBuildFile; fileRef = A76126A91C90C94000EDCCB9 /* UIViewController-DefaultNib.swift */; };
		A76126C21C90C94000EDCCB9 /* UIViewController-DefaultNib.swift in Sources */ = {isa = PBXBuildFile; fileRef = A76126A91C90C94000EDCCB9 /* UIViewController-DefaultNib.swift */; };
		A76126C31C90C94000EDCCB9 /* ViewModel.swift in Sources */ = {isa = PBXBuildFile; fileRef = A76126AA1C90C94000EDCCB9 /* ViewModel.swift */; };
		A76126C41C90C94000EDCCB9 /* ViewModel.swift in Sources */ = {isa = PBXBuildFile; fileRef = A76126AA1C90C94000EDCCB9 /* ViewModel.swift */; };
		A761275E1C93052400EDCCB9 /* CGColorRef.swift in Sources */ = {isa = PBXBuildFile; fileRef = A761275D1C93052400EDCCB9 /* CGColorRef.swift */; };
		A761275F1C93052400EDCCB9 /* CGColorRef.swift in Sources */ = {isa = PBXBuildFile; fileRef = A761275D1C93052400EDCCB9 /* CGColorRef.swift */; };
		A76127C01C93100C00EDCCB9 /* Library.framework in Frameworks */ = {isa = PBXBuildFile; fileRef = A755113C1C8642B3005355CF /* Library.framework */; };
		A76127C11C93104300EDCCB9 /* AlamofireImage.framework in Frameworks */ = {isa = PBXBuildFile; fileRef = 807571F91C88B8E200E7DA8A /* AlamofireImage.framework */; };
		A76127C21C93104700EDCCB9 /* Prelude.framework in Frameworks */ = {isa = PBXBuildFile; fileRef = A7D1F90A1C84FB5F000D41D5 /* Prelude.framework */; };
		A762EFF21C8CC663005581A4 /* ActivityFriendFollowCell.swift in Sources */ = {isa = PBXBuildFile; fileRef = A762EFF11C8CC663005581A4 /* ActivityFriendFollowCell.swift */; };
		A762EFF31C8CC663005581A4 /* ActivityFriendFollowCell.swift in Sources */ = {isa = PBXBuildFile; fileRef = A762EFF11C8CC663005581A4 /* ActivityFriendFollowCell.swift */; };
		A762F0181C8CC672005581A4 /* ActivityFriendFollowViewModel.swift in Sources */ = {isa = PBXBuildFile; fileRef = A762F0171C8CC672005581A4 /* ActivityFriendFollowViewModel.swift */; };
		A762F0191C8CC672005581A4 /* ActivityFriendFollowViewModel.swift in Sources */ = {isa = PBXBuildFile; fileRef = A762F0171C8CC672005581A4 /* ActivityFriendFollowViewModel.swift */; };
		A762F01A1C8CC7C1005581A4 /* Main.storyboard in Resources */ = {isa = PBXBuildFile; fileRef = A7D1F94D1C850B7C000D41D5 /* Main.storyboard */; };
		A762F01C1C8CD2B3005581A4 /* ActivityStateChangeCell.swift in Sources */ = {isa = PBXBuildFile; fileRef = A762F01B1C8CD2B3005581A4 /* ActivityStateChangeCell.swift */; };
		A762F01D1C8CD2B3005581A4 /* ActivityStateChangeCell.swift in Sources */ = {isa = PBXBuildFile; fileRef = A762F01B1C8CD2B3005581A4 /* ActivityStateChangeCell.swift */; };
		A762F01F1C8CD2C0005581A4 /* ActivityStateChangeViewModel.swift in Sources */ = {isa = PBXBuildFile; fileRef = A762F01E1C8CD2C0005581A4 /* ActivityStateChangeViewModel.swift */; };
		A762F0201C8CD2C0005581A4 /* ActivityStateChangeViewModel.swift in Sources */ = {isa = PBXBuildFile; fileRef = A762F01E1C8CD2C0005581A4 /* ActivityStateChangeViewModel.swift */; };
		A77518FD1C8C8ADA0022F175 /* ActivityUpdateViewModel.swift in Sources */ = {isa = PBXBuildFile; fileRef = A77518FC1C8C8ADA0022F175 /* ActivityUpdateViewModel.swift */; };
		A77518FE1C8C8ADA0022F175 /* ActivityUpdateViewModel.swift in Sources */ = {isa = PBXBuildFile; fileRef = A77518FC1C8C8ADA0022F175 /* ActivityUpdateViewModel.swift */; };
		A77519001C8C97510022F175 /* ActivityFriendBackingViewModel.swift in Sources */ = {isa = PBXBuildFile; fileRef = A77518FF1C8C97510022F175 /* ActivityFriendBackingViewModel.swift */; };
		A77519011C8C97510022F175 /* ActivityFriendBackingViewModel.swift in Sources */ = {isa = PBXBuildFile; fileRef = A77518FF1C8C97510022F175 /* ActivityFriendBackingViewModel.swift */; };
		A77519121C8CADE20022F175 /* AppDelegateViewModelTests.swift in Sources */ = {isa = PBXBuildFile; fileRef = A775190F1C8CADC80022F175 /* AppDelegateViewModelTests.swift */; };
		A77519141C8CADFE0022F175 /* ActivitiesViewModelTests.swift in Sources */ = {isa = PBXBuildFile; fileRef = A77519131C8CADFE0022F175 /* ActivitiesViewModelTests.swift */; };
		A77519221C8CB0360022F175 /* CircleAvatarImageViewTests.swift in Sources */ = {isa = PBXBuildFile; fileRef = A77519211C8CB0360022F175 /* CircleAvatarImageViewTests.swift */; };
		A77519231C8CB11B0022F175 /* CircleAvatarImageViewTests.swift in Sources */ = {isa = PBXBuildFile; fileRef = A77519211C8CB0360022F175 /* CircleAvatarImageViewTests.swift */; };
		A782BAB91C9F5EDB007B13C8 /* XCTestCase+AppEnvironment.swift in Sources */ = {isa = PBXBuildFile; fileRef = A75511A31C86460B005355CF /* XCTestCase+AppEnvironment.swift */; };
		A782BAC11C9F5F4C007B13C8 /* KsApi_TestHelpers.framework in Frameworks */ = {isa = PBXBuildFile; fileRef = A782BA9A1C9F5EBA007B13C8 /* KsApi_TestHelpers.framework */; };
		A782BAC21C9F5F4C007B13C8 /* Models_TestHelpers.framework in Frameworks */ = {isa = PBXBuildFile; fileRef = A782BAA21C9F5EBA007B13C8 /* Models_TestHelpers.framework */; };
		A782BAC31C9F5F4C007B13C8 /* ReactiveExtensions_TestHelpers.framework in Frameworks */ = {isa = PBXBuildFile; fileRef = A782BAB01C9F5EBA007B13C8 /* ReactiveExtensions_TestHelpers.framework */; };
		A782BACA1C9F5FBC007B13C8 /* KsApi-TestHelpers-tvOS.framework in Frameworks */ = {isa = PBXBuildFile; fileRef = A782BA9C1C9F5EBA007B13C8 /* KsApi-TestHelpers-tvOS.framework */; };
		A782BACB1C9F5FBC007B13C8 /* Models_TestHelpers.framework in Frameworks */ = {isa = PBXBuildFile; fileRef = A782BAA41C9F5EBA007B13C8 /* Models_TestHelpers.framework */; };
		A782BACC1C9F5FBC007B13C8 /* ReactiveExtensions_TestHelpers.framework in Frameworks */ = {isa = PBXBuildFile; fileRef = A782BAB21C9F5EBA007B13C8 /* ReactiveExtensions_TestHelpers.framework */; };
		A782BAED1C9F6145007B13C8 /* KsApi.framework in Frameworks */ = {isa = PBXBuildFile; fileRef = A7D1F8F01C84FB55000D41D5 /* KsApi.framework */; };
		A7A542551C8E461E00273B58 /* ReactiveExtensions.framework in Frameworks */ = {isa = PBXBuildFile; fileRef = 807572351C88DD8B00E7DA8A /* ReactiveExtensions.framework */; };
		A7A542581C8E463400273B58 /* ReactiveExtensions.framework in Frameworks */ = {isa = PBXBuildFile; fileRef = 807572391C88DD8B00E7DA8A /* ReactiveExtensions.framework */; };
		A7B693E61C8772A100C49A4F /* Library.framework in Frameworks */ = {isa = PBXBuildFile; fileRef = A755113C1C8642B3005355CF /* Library.framework */; };
		A7B693E71C8772CE00C49A4F /* Library.framework in Embed Frameworks */ = {isa = PBXBuildFile; fileRef = A755113C1C8642B3005355CF /* Library.framework */; settings = {ATTRIBUTES = (CodeSignOnCopy, RemoveHeadersOnCopy, ); }; };
		A7B693F51C8778A900C49A4F /* hockeyapp.config in Resources */ = {isa = PBXBuildFile; fileRef = A7B693F41C8778A900C49A4F /* hockeyapp.config */; };
		A7B693FF1C8789C100C49A4F /* HockeyManagerType.swift in Sources */ = {isa = PBXBuildFile; fileRef = A7B693FE1C8789C100C49A4F /* HockeyManagerType.swift */; };
		A7B694001C8789C100C49A4F /* HockeyManagerType.swift in Sources */ = {isa = PBXBuildFile; fileRef = A7B693FE1C8789C100C49A4F /* HockeyManagerType.swift */; };
		A7B6940F1C87927700C49A4F /* XCTestCase+AppEnvironment.swift in Sources */ = {isa = PBXBuildFile; fileRef = A75511A31C86460B005355CF /* XCTestCase+AppEnvironment.swift */; };
		A7B694121C87942C00C49A4F /* Library.framework in Frameworks */ = {isa = PBXBuildFile; fileRef = A755113C1C8642B3005355CF /* Library.framework */; };
		A7B694211C879F4000C49A4F /* Library.framework in Frameworks */ = {isa = PBXBuildFile; fileRef = A75511DA1C8647D9005355CF /* Library.framework */; };
		A7B6942B1C87A05100C49A4F /* HockeySDK.framework in Frameworks */ = {isa = PBXBuildFile; fileRef = A7B694271C87A04C00C49A4F /* HockeySDK.framework */; };
		A7B6942C1C87A05200C49A4F /* HockeySDK.framework in Frameworks */ = {isa = PBXBuildFile; fileRef = A7B694271C87A04C00C49A4F /* HockeySDK.framework */; };
		A7B6942D1C87A05D00C49A4F /* HockeySDKResources.bundle in Resources */ = {isa = PBXBuildFile; fileRef = A7B694291C87A04C00C49A4F /* HockeySDKResources.bundle */; };
		A7B6942E1C87A06200C49A4F /* HockeySDKResources.bundle in Resources */ = {isa = PBXBuildFile; fileRef = A7B694291C87A04C00C49A4F /* HockeySDKResources.bundle */; };
		A7B694331C87A07700C49A4F /* HockeySDK.framework in Frameworks */ = {isa = PBXBuildFile; fileRef = A7B694301C87A07100C49A4F /* HockeySDK.framework */; };
		A7B694341C87A07800C49A4F /* HockeySDK.framework in Frameworks */ = {isa = PBXBuildFile; fileRef = A7B694301C87A07100C49A4F /* HockeySDK.framework */; };
		A7B694361C87A07B00C49A4F /* HockeySDK.framework in Frameworks */ = {isa = PBXBuildFile; fileRef = A7B694301C87A07100C49A4F /* HockeySDK.framework */; };
		A7B694371C87A08500C49A4F /* HockeySDK.framework in Frameworks */ = {isa = PBXBuildFile; fileRef = A7B694271C87A04C00C49A4F /* HockeySDK.framework */; };
		A7B694391C87A08B00C49A4F /* HockeySDK.framework in Frameworks */ = {isa = PBXBuildFile; fileRef = A7B694301C87A07100C49A4F /* HockeySDK.framework */; };
		A7B694761C87F19D00C49A4F /* Prelude.framework in Frameworks */ = {isa = PBXBuildFile; fileRef = A7D1F90A1C84FB5F000D41D5 /* Prelude.framework */; };
		A7B694791C87F1F100C49A4F /* Library.framework in Frameworks */ = {isa = PBXBuildFile; fileRef = A75511DA1C8647D9005355CF /* Library.framework */; };
		A7B6947C1C87F22400C49A4F /* Prelude.framework in Frameworks */ = {isa = PBXBuildFile; fileRef = A7D1F90E1C84FB5F000D41D5 /* Prelude.framework */; };
		A7B6947E1C87F50300C49A4F /* LaunchedCountriesTests.swift in Sources */ = {isa = PBXBuildFile; fileRef = A755118D1C8645A0005355CF /* LaunchedCountriesTests.swift */; };
		A7B694811C87F52900C49A4F /* Library.framework in Frameworks */ = {isa = PBXBuildFile; fileRef = A75511DA1C8647D9005355CF /* Library.framework */; };
		A7C795B21C873AC90081977F /* AppDelegate.swift in Sources */ = {isa = PBXBuildFile; fileRef = A7D1F9471C850B7C000D41D5 /* AppDelegate.swift */; };
		A7C795B31C873AC90081977F /* ActivitiesViewController.swift in Sources */ = {isa = PBXBuildFile; fileRef = A7F761741C85FA40005405ED /* ActivitiesViewController.swift */; };
		A7C795B41C873AC90081977F /* DiscoveryViewController.swift in Sources */ = {isa = PBXBuildFile; fileRef = A751A51E1C85EC0B009C5DEA /* DiscoveryViewController.swift */; };
		A7C795B51C873AC90081977F /* LoginToutViewController.swift in Sources */ = {isa = PBXBuildFile; fileRef = A7F761761C85FACB005405ED /* LoginToutViewController.swift */; };
		A7C795DB1C873C160081977F /* AppDelegate.swift in Sources */ = {isa = PBXBuildFile; fileRef = A7E06C7C1C5A6EB300EBDCC2 /* AppDelegate.swift */; };
		A7C795DC1C873C160081977F /* ViewController.swift in Sources */ = {isa = PBXBuildFile; fileRef = A7E06C7E1C5A6EB300EBDCC2 /* ViewController.swift */; };
		A7C795DD1C873C160081977F /* DiscoveryProjectData.swift in Sources */ = {isa = PBXBuildFile; fileRef = A7E06CA81C5BFB3800EBDCC2 /* DiscoveryProjectData.swift */; };
		A7C795DE1C873C160081977F /* HomePlaylistsDataSource.swift in Sources */ = {isa = PBXBuildFile; fileRef = A7E06CA91C5BFB3800EBDCC2 /* HomePlaylistsDataSource.swift */; };
		A7C795DF1C873C160081977F /* PlaylistTrayDataSource.swift in Sources */ = {isa = PBXBuildFile; fileRef = A7E06CAA1C5BFB3800EBDCC2 /* PlaylistTrayDataSource.swift */; };
		A7C795E01C873C160081977F /* ProjectsDataSource.swift in Sources */ = {isa = PBXBuildFile; fileRef = A7E06CAB1C5BFB3800EBDCC2 /* ProjectsDataSource.swift */; };
		A7C795E11C873C160081977F /* ProjectViewDataSource.swift in Sources */ = {isa = PBXBuildFile; fileRef = A7E06CAC1C5BFB3800EBDCC2 /* ProjectViewDataSource.swift */; };
		A7C795E21C873C160081977F /* SearchDataSource.swift in Sources */ = {isa = PBXBuildFile; fileRef = A7E06CAD1C5BFB3800EBDCC2 /* SearchDataSource.swift */; };
		A7C795E31C873C160081977F /* Playlist.swift in Sources */ = {isa = PBXBuildFile; fileRef = A7E06CB11C5BFB3800EBDCC2 /* Playlist.swift */; };
		A7C795E71C873C160081977F /* ProjectViewModelErrors.swift in Sources */ = {isa = PBXBuildFile; fileRef = A7D596D21C5D75B80047CB3E /* ProjectViewModelErrors.swift */; };
		A7C795E81C873C160081977F /* HomeViewModelInputs.swift in Sources */ = {isa = PBXBuildFile; fileRef = A72153911C5D62E800127699 /* HomeViewModelInputs.swift */; };
		A7C795E91C873C160081977F /* ProjectViewModelInputs.swift in Sources */ = {isa = PBXBuildFile; fileRef = A7D596CA1C5D75260047CB3E /* ProjectViewModelInputs.swift */; };
		A7C795EA1C873C160081977F /* PlaylistViewModelInputs.swift in Sources */ = {isa = PBXBuildFile; fileRef = A7DB15181C5E91E300AB6E5A /* PlaylistViewModelInputs.swift */; };
		A7C795EB1C873C160081977F /* HomeViewModelOutputs.swift in Sources */ = {isa = PBXBuildFile; fileRef = A72153931C5D630300127699 /* HomeViewModelOutputs.swift */; };
		A7C795EC1C873C160081977F /* ProjectViewModelOutputs.swift in Sources */ = {isa = PBXBuildFile; fileRef = A7D596D01C5D755F0047CB3E /* ProjectViewModelOutputs.swift */; };
		A7C795ED1C873C160081977F /* PlaylistViewModelOutputs.swift in Sources */ = {isa = PBXBuildFile; fileRef = A7DB151A1C5E91F900AB6E5A /* PlaylistViewModelOutputs.swift */; };
		A7C795EE1C873C160081977F /* EmptyViewModel.swift in Sources */ = {isa = PBXBuildFile; fileRef = A7E06CB51C5BFB3800EBDCC2 /* EmptyViewModel.swift */; };
		A7C795EF1C873C160081977F /* HomePlaylistViewModel.swift in Sources */ = {isa = PBXBuildFile; fileRef = A7E06CB61C5BFB3800EBDCC2 /* HomePlaylistViewModel.swift */; };
		A7C795F01C873C160081977F /* HomeViewModel.swift in Sources */ = {isa = PBXBuildFile; fileRef = A7E06CB71C5BFB3800EBDCC2 /* HomeViewModel.swift */; };
		A7C795F11C873C160081977F /* LoginViewModel.swift in Sources */ = {isa = PBXBuildFile; fileRef = A7E06CB81C5BFB3800EBDCC2 /* LoginViewModel.swift */; };
		A7C795F21C873C160081977F /* PlaylistExplorerViewModel.swift in Sources */ = {isa = PBXBuildFile; fileRef = A7E06CB91C5BFB3800EBDCC2 /* PlaylistExplorerViewModel.swift */; };
		A7C795F31C873C160081977F /* PlaylistsMenuViewModel.swift in Sources */ = {isa = PBXBuildFile; fileRef = A7E06CBA1C5BFB3800EBDCC2 /* PlaylistsMenuViewModel.swift */; };
		A7C795F41C873C160081977F /* PlaylistTrayViewModel.swift in Sources */ = {isa = PBXBuildFile; fileRef = A7E06CBB1C5BFB3800EBDCC2 /* PlaylistTrayViewModel.swift */; };
		A7C795F51C873C160081977F /* PlaylistViewModel.swift in Sources */ = {isa = PBXBuildFile; fileRef = A7E06CBC1C5BFB3800EBDCC2 /* PlaylistViewModel.swift */; };
		A7C795F61C873C160081977F /* ProfileViewModel.swift in Sources */ = {isa = PBXBuildFile; fileRef = A7E06CBD1C5BFB3800EBDCC2 /* ProfileViewModel.swift */; };
		A7C795F71C873C160081977F /* ProjectPlayerViewModel.swift in Sources */ = {isa = PBXBuildFile; fileRef = A7E06CBE1C5BFB3800EBDCC2 /* ProjectPlayerViewModel.swift */; };
		A7C795F81C873C160081977F /* ProjectViewModel.swift in Sources */ = {isa = PBXBuildFile; fileRef = A7E06CBF1C5BFB3800EBDCC2 /* ProjectViewModel.swift */; };
		A7C795F91C873C160081977F /* SearchViewModel.swift in Sources */ = {isa = PBXBuildFile; fileRef = A7E06CC01C5BFB3800EBDCC2 /* SearchViewModel.swift */; };
		A7C795FA1C873C160081977F /* DiscoveryProjectCell.swift in Sources */ = {isa = PBXBuildFile; fileRef = A7E06CC91C5BFB3800EBDCC2 /* DiscoveryProjectCell.swift */; };
		A7C795FB1C873C160081977F /* HomePlaylistCell.swift in Sources */ = {isa = PBXBuildFile; fileRef = A7E06CCB1C5BFB3800EBDCC2 /* HomePlaylistCell.swift */; };
		A7C795FC1C873C160081977F /* PlaylistTrayCell.swift in Sources */ = {isa = PBXBuildFile; fileRef = A7E06CCD1C5BFB3800EBDCC2 /* PlaylistTrayCell.swift */; };
		A7C795FD1C873C160081977F /* ProjectCell.swift in Sources */ = {isa = PBXBuildFile; fileRef = A7E06CCF1C5BFB3800EBDCC2 /* ProjectCell.swift */; };
		A7C795FE1C873C160081977F /* ProjectMoreInfoCell.swift in Sources */ = {isa = PBXBuildFile; fileRef = A7E06CD11C5BFB3800EBDCC2 /* ProjectMoreInfoCell.swift */; };
		A7C795FF1C873C160081977F /* ProjectRecommendationsCell.swift in Sources */ = {isa = PBXBuildFile; fileRef = A7E06CD31C5BFB3800EBDCC2 /* ProjectRecommendationsCell.swift */; };
		A7C796001C873C160081977F /* ProjectRewardCell.swift in Sources */ = {isa = PBXBuildFile; fileRef = A7E06CD51C5BFB3800EBDCC2 /* ProjectRewardCell.swift */; };
		A7C796011C873C160081977F /* ProjectRewardsCollectionViewCell.swift in Sources */ = {isa = PBXBuildFile; fileRef = A7E06CD71C5BFB3800EBDCC2 /* ProjectRewardsCollectionViewCell.swift */; };
		A7C796021C873C160081977F /* ProjectShelfCell.swift in Sources */ = {isa = PBXBuildFile; fileRef = A7E06CD91C5BFB3800EBDCC2 /* ProjectShelfCell.swift */; };
		A7C796031C873C160081977F /* HomeViewController.swift in Sources */ = {isa = PBXBuildFile; fileRef = A7E06CDC1C5BFB3800EBDCC2 /* HomeViewController.swift */; };
		A7C796041C873C160081977F /* LoginViewController.swift in Sources */ = {isa = PBXBuildFile; fileRef = A7E06CDE1C5BFB3800EBDCC2 /* LoginViewController.swift */; };
		A7C796051C873C160081977F /* PlaylistExplorerViewController.swift in Sources */ = {isa = PBXBuildFile; fileRef = A7E06CE01C5BFB3800EBDCC2 /* PlaylistExplorerViewController.swift */; };
		A7C796061C873C160081977F /* PlaylistTrayViewController.swift in Sources */ = {isa = PBXBuildFile; fileRef = A7E06CE21C5BFB3800EBDCC2 /* PlaylistTrayViewController.swift */; };
		A7C796071C873C160081977F /* PlaylistViewController.swift in Sources */ = {isa = PBXBuildFile; fileRef = A7E06CE41C5BFB3800EBDCC2 /* PlaylistViewController.swift */; };
		A7C796081C873C160081977F /* ProfileViewController.swift in Sources */ = {isa = PBXBuildFile; fileRef = A7E06CE61C5BFB3800EBDCC2 /* ProfileViewController.swift */; };
		A7C796091C873C160081977F /* ProjectPlayerViewController.swift in Sources */ = {isa = PBXBuildFile; fileRef = A7E06CE81C5BFB3800EBDCC2 /* ProjectPlayerViewController.swift */; };
		A7C7960A1C873C160081977F /* ProjectViewController.swift in Sources */ = {isa = PBXBuildFile; fileRef = A7E06CE91C5BFB3800EBDCC2 /* ProjectViewController.swift */; };
		A7C7960B1C873C160081977F /* SearchViewController.swift in Sources */ = {isa = PBXBuildFile; fileRef = A7E06CEB1C5BFB3800EBDCC2 /* SearchViewController.swift */; };
		A7C7960C1C873C160081977F /* FocusGuideView.swift in Sources */ = {isa = PBXBuildFile; fileRef = A7E06CED1C5BFB3800EBDCC2 /* FocusGuideView.swift */; };
		A7C7960D1C873C160081977F /* PlaylistExplorerTransitionAnimator.swift in Sources */ = {isa = PBXBuildFile; fileRef = A7E06CEE1C5BFB3800EBDCC2 /* PlaylistExplorerTransitionAnimator.swift */; };
		A7C7960E1C873C160081977F /* ProjectTrayTransitionAnimator.swift in Sources */ = {isa = PBXBuildFile; fileRef = A7E06CEF1C5BFB3800EBDCC2 /* ProjectTrayTransitionAnimator.swift */; };
		A7C7960F1C873C160081977F /* ProjectVideoTransitionAnimator.swift in Sources */ = {isa = PBXBuildFile; fileRef = A7E06CF01C5BFB3800EBDCC2 /* ProjectVideoTransitionAnimator.swift */; };
		A7C796201C873D9F0081977F /* Library.framework in Frameworks */ = {isa = PBXBuildFile; fileRef = A75511DA1C8647D9005355CF /* Library.framework */; };
		A7C796211C873D9F0081977F /* KsApi.framework in Frameworks */ = {isa = PBXBuildFile; fileRef = A7D1F8F01C84FB55000D41D5 /* KsApi.framework */; };
		A7C796231C873D9F0081977F /* Prelude.framework in Frameworks */ = {isa = PBXBuildFile; fileRef = A7D1F90E1C84FB5F000D41D5 /* Prelude.framework */; };
		A7D1F9281C84FB7D000D41D5 /* KsApi.framework in Frameworks */ = {isa = PBXBuildFile; fileRef = A7D1F8F01C84FB55000D41D5 /* KsApi.framework */; };
		A7D1F92A1C84FB7D000D41D5 /* Prelude.framework in Frameworks */ = {isa = PBXBuildFile; fileRef = A7D1F90E1C84FB5F000D41D5 /* Prelude.framework */; };
		A7D1F9481C850B7C000D41D5 /* AppDelegate.swift in Sources */ = {isa = PBXBuildFile; fileRef = A7D1F9471C850B7C000D41D5 /* AppDelegate.swift */; };
		A7D1F94F1C850B7C000D41D5 /* Main.storyboard in Resources */ = {isa = PBXBuildFile; fileRef = A7D1F94D1C850B7C000D41D5 /* Main.storyboard */; };
		A7D1F9511C850B7C000D41D5 /* Assets.xcassets in Resources */ = {isa = PBXBuildFile; fileRef = A7D1F9501C850B7C000D41D5 /* Assets.xcassets */; };
		A7D1F9541C850B7C000D41D5 /* LaunchScreen.storyboard in Resources */ = {isa = PBXBuildFile; fileRef = A7D1F9521C850B7C000D41D5 /* LaunchScreen.storyboard */; };
		A7D1F97F1C850C34000D41D5 /* HomeViewModelTests.swift in Sources */ = {isa = PBXBuildFile; fileRef = A7D1F96B1C850C34000D41D5 /* HomeViewModelTests.swift */; };
		A7D1F9811C850C34000D41D5 /* kickstartertvTests.swift in Sources */ = {isa = PBXBuildFile; fileRef = A7D1F96D1C850C34000D41D5 /* kickstartertvTests.swift */; };
		A7D1F9851C850C34000D41D5 /* PlaylistViewModelTests.swift in Sources */ = {isa = PBXBuildFile; fileRef = A7D1F9711C850C34000D41D5 /* PlaylistViewModelTests.swift */; };
		A7D1F9871C850C34000D41D5 /* MockAssetImageGenerators.swift in Sources */ = {isa = PBXBuildFile; fileRef = A7D1F9741C850C34000D41D5 /* MockAssetImageGenerators.swift */; };
		A7D1F9881C850C34000D41D5 /* MockBundle.swift in Sources */ = {isa = PBXBuildFile; fileRef = A7D1F9751C850C34000D41D5 /* MockBundle.swift */; };
		A7D1F9931C850CB2000D41D5 /* KickstarterTests.swift in Sources */ = {isa = PBXBuildFile; fileRef = A7D1F9911C850CB2000D41D5 /* KickstarterTests.swift */; };
		A7D1F99C1C850D62000D41D5 /* KsApi.framework in Frameworks */ = {isa = PBXBuildFile; fileRef = A7D1F8EC1C84FB55000D41D5 /* KsApi.framework */; };
		A7D1F99E1C850D62000D41D5 /* Prelude.framework in Frameworks */ = {isa = PBXBuildFile; fileRef = A7D1F90A1C84FB5F000D41D5 /* Prelude.framework */; };
		A7D1F9B31C850DDE000D41D5 /* KsApi.framework in Embed Frameworks */ = {isa = PBXBuildFile; fileRef = A7D1F8EC1C84FB55000D41D5 /* KsApi.framework */; settings = {ATTRIBUTES = (CodeSignOnCopy, RemoveHeadersOnCopy, ); }; };
		A7D1F9BB1C850DDE000D41D5 /* Prelude.framework in Embed Frameworks */ = {isa = PBXBuildFile; fileRef = A7D1F90A1C84FB5F000D41D5 /* Prelude.framework */; settings = {ATTRIBUTES = (CodeSignOnCopy, RemoveHeadersOnCopy, ); }; };
		A7D596CB1C5D75260047CB3E /* ProjectViewModelInputs.swift in Sources */ = {isa = PBXBuildFile; fileRef = A7D596CA1C5D75260047CB3E /* ProjectViewModelInputs.swift */; };
		A7D596D11C5D755F0047CB3E /* ProjectViewModelOutputs.swift in Sources */ = {isa = PBXBuildFile; fileRef = A7D596D01C5D755F0047CB3E /* ProjectViewModelOutputs.swift */; };
		A7D596D31C5D75B80047CB3E /* ProjectViewModelErrors.swift in Sources */ = {isa = PBXBuildFile; fileRef = A7D596D21C5D75B80047CB3E /* ProjectViewModelErrors.swift */; };
		A7DB15191C5E91E300AB6E5A /* PlaylistViewModelInputs.swift in Sources */ = {isa = PBXBuildFile; fileRef = A7DB15181C5E91E300AB6E5A /* PlaylistViewModelInputs.swift */; };
		A7DB151B1C5E91F900AB6E5A /* PlaylistViewModelOutputs.swift in Sources */ = {isa = PBXBuildFile; fileRef = A7DB151A1C5E91F900AB6E5A /* PlaylistViewModelOutputs.swift */; };
		A7E06C7D1C5A6EB300EBDCC2 /* AppDelegate.swift in Sources */ = {isa = PBXBuildFile; fileRef = A7E06C7C1C5A6EB300EBDCC2 /* AppDelegate.swift */; };
		A7E06C7F1C5A6EB300EBDCC2 /* ViewController.swift in Sources */ = {isa = PBXBuildFile; fileRef = A7E06C7E1C5A6EB300EBDCC2 /* ViewController.swift */; };
		A7E06C821C5A6EB300EBDCC2 /* Main.storyboard in Resources */ = {isa = PBXBuildFile; fileRef = A7E06C801C5A6EB300EBDCC2 /* Main.storyboard */; };
		A7E06C841C5A6EB300EBDCC2 /* Assets.xcassets in Resources */ = {isa = PBXBuildFile; fileRef = A7E06C831C5A6EB300EBDCC2 /* Assets.xcassets */; };
		A7E06CFE1C5BFB3800EBDCC2 /* DiscoveryProjectData.swift in Sources */ = {isa = PBXBuildFile; fileRef = A7E06CA81C5BFB3800EBDCC2 /* DiscoveryProjectData.swift */; };
		A7E06CFF1C5BFB3800EBDCC2 /* HomePlaylistsDataSource.swift in Sources */ = {isa = PBXBuildFile; fileRef = A7E06CA91C5BFB3800EBDCC2 /* HomePlaylistsDataSource.swift */; };
		A7E06D001C5BFB3800EBDCC2 /* PlaylistTrayDataSource.swift in Sources */ = {isa = PBXBuildFile; fileRef = A7E06CAA1C5BFB3800EBDCC2 /* PlaylistTrayDataSource.swift */; };
		A7E06D011C5BFB3800EBDCC2 /* ProjectsDataSource.swift in Sources */ = {isa = PBXBuildFile; fileRef = A7E06CAB1C5BFB3800EBDCC2 /* ProjectsDataSource.swift */; };
		A7E06D021C5BFB3800EBDCC2 /* ProjectViewDataSource.swift in Sources */ = {isa = PBXBuildFile; fileRef = A7E06CAC1C5BFB3800EBDCC2 /* ProjectViewDataSource.swift */; };
		A7E06D031C5BFB3800EBDCC2 /* SearchDataSource.swift in Sources */ = {isa = PBXBuildFile; fileRef = A7E06CAD1C5BFB3800EBDCC2 /* SearchDataSource.swift */; };
		A7E06D041C5BFB3800EBDCC2 /* ionicons.ttf in Resources */ = {isa = PBXBuildFile; fileRef = A7E06CAF1C5BFB3800EBDCC2 /* ionicons.ttf */; };
		A7E06D051C5BFB3800EBDCC2 /* Playlist.swift in Sources */ = {isa = PBXBuildFile; fileRef = A7E06CB11C5BFB3800EBDCC2 /* Playlist.swift */; };
		A7E06D071C5BFB3800EBDCC2 /* EmptyViewModel.swift in Sources */ = {isa = PBXBuildFile; fileRef = A7E06CB51C5BFB3800EBDCC2 /* EmptyViewModel.swift */; };
		A7E06D081C5BFB3800EBDCC2 /* HomePlaylistViewModel.swift in Sources */ = {isa = PBXBuildFile; fileRef = A7E06CB61C5BFB3800EBDCC2 /* HomePlaylistViewModel.swift */; };
		A7E06D091C5BFB3800EBDCC2 /* HomeViewModel.swift in Sources */ = {isa = PBXBuildFile; fileRef = A7E06CB71C5BFB3800EBDCC2 /* HomeViewModel.swift */; };
		A7E06D0A1C5BFB3800EBDCC2 /* LoginViewModel.swift in Sources */ = {isa = PBXBuildFile; fileRef = A7E06CB81C5BFB3800EBDCC2 /* LoginViewModel.swift */; };
		A7E06D0B1C5BFB3800EBDCC2 /* PlaylistExplorerViewModel.swift in Sources */ = {isa = PBXBuildFile; fileRef = A7E06CB91C5BFB3800EBDCC2 /* PlaylistExplorerViewModel.swift */; };
		A7E06D0C1C5BFB3800EBDCC2 /* PlaylistsMenuViewModel.swift in Sources */ = {isa = PBXBuildFile; fileRef = A7E06CBA1C5BFB3800EBDCC2 /* PlaylistsMenuViewModel.swift */; };
		A7E06D0D1C5BFB3800EBDCC2 /* PlaylistTrayViewModel.swift in Sources */ = {isa = PBXBuildFile; fileRef = A7E06CBB1C5BFB3800EBDCC2 /* PlaylistTrayViewModel.swift */; };
		A7E06D0E1C5BFB3800EBDCC2 /* PlaylistViewModel.swift in Sources */ = {isa = PBXBuildFile; fileRef = A7E06CBC1C5BFB3800EBDCC2 /* PlaylistViewModel.swift */; };
		A7E06D0F1C5BFB3800EBDCC2 /* ProfileViewModel.swift in Sources */ = {isa = PBXBuildFile; fileRef = A7E06CBD1C5BFB3800EBDCC2 /* ProfileViewModel.swift */; };
		A7E06D101C5BFB3800EBDCC2 /* ProjectPlayerViewModel.swift in Sources */ = {isa = PBXBuildFile; fileRef = A7E06CBE1C5BFB3800EBDCC2 /* ProjectPlayerViewModel.swift */; };
		A7E06D111C5BFB3800EBDCC2 /* ProjectViewModel.swift in Sources */ = {isa = PBXBuildFile; fileRef = A7E06CBF1C5BFB3800EBDCC2 /* ProjectViewModel.swift */; };
		A7E06D121C5BFB3800EBDCC2 /* SearchViewModel.swift in Sources */ = {isa = PBXBuildFile; fileRef = A7E06CC01C5BFB3800EBDCC2 /* SearchViewModel.swift */; };
		A7E06D131C5BFB3800EBDCC2 /* Localizable.strings in Resources */ = {isa = PBXBuildFile; fileRef = A7E06CC21C5BFB3800EBDCC2 /* Localizable.strings */; };
		A7E06D141C5BFB3800EBDCC2 /* DiscoveryProjectCell.swift in Sources */ = {isa = PBXBuildFile; fileRef = A7E06CC91C5BFB3800EBDCC2 /* DiscoveryProjectCell.swift */; };
		A7E06D151C5BFB3800EBDCC2 /* DiscoveryProjectCell.xib in Resources */ = {isa = PBXBuildFile; fileRef = A7E06CCA1C5BFB3800EBDCC2 /* DiscoveryProjectCell.xib */; };
		A7E06D161C5BFB3800EBDCC2 /* HomePlaylistCell.swift in Sources */ = {isa = PBXBuildFile; fileRef = A7E06CCB1C5BFB3800EBDCC2 /* HomePlaylistCell.swift */; };
		A7E06D171C5BFB3800EBDCC2 /* HomePlaylistCell.xib in Resources */ = {isa = PBXBuildFile; fileRef = A7E06CCC1C5BFB3800EBDCC2 /* HomePlaylistCell.xib */; };
		A7E06D181C5BFB3800EBDCC2 /* PlaylistTrayCell.swift in Sources */ = {isa = PBXBuildFile; fileRef = A7E06CCD1C5BFB3800EBDCC2 /* PlaylistTrayCell.swift */; };
		A7E06D191C5BFB3800EBDCC2 /* PlaylistTrayCell.xib in Resources */ = {isa = PBXBuildFile; fileRef = A7E06CCE1C5BFB3800EBDCC2 /* PlaylistTrayCell.xib */; };
		A7E06D1A1C5BFB3800EBDCC2 /* ProjectCell.swift in Sources */ = {isa = PBXBuildFile; fileRef = A7E06CCF1C5BFB3800EBDCC2 /* ProjectCell.swift */; };
		A7E06D1B1C5BFB3800EBDCC2 /* ProjectCell.xib in Resources */ = {isa = PBXBuildFile; fileRef = A7E06CD01C5BFB3800EBDCC2 /* ProjectCell.xib */; };
		A7E06D1C1C5BFB3800EBDCC2 /* ProjectMoreInfoCell.swift in Sources */ = {isa = PBXBuildFile; fileRef = A7E06CD11C5BFB3800EBDCC2 /* ProjectMoreInfoCell.swift */; };
		A7E06D1D1C5BFB3800EBDCC2 /* ProjectMoreInfoCell.xib in Resources */ = {isa = PBXBuildFile; fileRef = A7E06CD21C5BFB3800EBDCC2 /* ProjectMoreInfoCell.xib */; };
		A7E06D1E1C5BFB3800EBDCC2 /* ProjectRecommendationsCell.swift in Sources */ = {isa = PBXBuildFile; fileRef = A7E06CD31C5BFB3800EBDCC2 /* ProjectRecommendationsCell.swift */; };
		A7E06D1F1C5BFB3800EBDCC2 /* ProjectRecommendationsCell.xib in Resources */ = {isa = PBXBuildFile; fileRef = A7E06CD41C5BFB3800EBDCC2 /* ProjectRecommendationsCell.xib */; };
		A7E06D201C5BFB3800EBDCC2 /* ProjectRewardCell.swift in Sources */ = {isa = PBXBuildFile; fileRef = A7E06CD51C5BFB3800EBDCC2 /* ProjectRewardCell.swift */; };
		A7E06D211C5BFB3800EBDCC2 /* ProjectRewardCell.xib in Resources */ = {isa = PBXBuildFile; fileRef = A7E06CD61C5BFB3800EBDCC2 /* ProjectRewardCell.xib */; };
		A7E06D221C5BFB3800EBDCC2 /* ProjectRewardsCollectionViewCell.swift in Sources */ = {isa = PBXBuildFile; fileRef = A7E06CD71C5BFB3800EBDCC2 /* ProjectRewardsCollectionViewCell.swift */; };
		A7E06D231C5BFB3800EBDCC2 /* ProjectRewardsCollectionViewCell.xib in Resources */ = {isa = PBXBuildFile; fileRef = A7E06CD81C5BFB3800EBDCC2 /* ProjectRewardsCollectionViewCell.xib */; };
		A7E06D241C5BFB3800EBDCC2 /* ProjectShelfCell.swift in Sources */ = {isa = PBXBuildFile; fileRef = A7E06CD91C5BFB3800EBDCC2 /* ProjectShelfCell.swift */; };
		A7E06D251C5BFB3800EBDCC2 /* ProjectShelfCell.xib in Resources */ = {isa = PBXBuildFile; fileRef = A7E06CDA1C5BFB3800EBDCC2 /* ProjectShelfCell.xib */; };
		A7E06D261C5BFB3800EBDCC2 /* HomeViewController.swift in Sources */ = {isa = PBXBuildFile; fileRef = A7E06CDC1C5BFB3800EBDCC2 /* HomeViewController.swift */; };
		A7E06D271C5BFB3800EBDCC2 /* HomeViewController.xib in Resources */ = {isa = PBXBuildFile; fileRef = A7E06CDD1C5BFB3800EBDCC2 /* HomeViewController.xib */; };
		A7E06D281C5BFB3800EBDCC2 /* LoginViewController.swift in Sources */ = {isa = PBXBuildFile; fileRef = A7E06CDE1C5BFB3800EBDCC2 /* LoginViewController.swift */; };
		A7E06D291C5BFB3800EBDCC2 /* LoginViewController.xib in Resources */ = {isa = PBXBuildFile; fileRef = A7E06CDF1C5BFB3800EBDCC2 /* LoginViewController.xib */; };
		A7E06D2A1C5BFB3800EBDCC2 /* PlaylistExplorerViewController.swift in Sources */ = {isa = PBXBuildFile; fileRef = A7E06CE01C5BFB3800EBDCC2 /* PlaylistExplorerViewController.swift */; };
		A7E06D2B1C5BFB3800EBDCC2 /* PlaylistExplorerViewController.xib in Resources */ = {isa = PBXBuildFile; fileRef = A7E06CE11C5BFB3800EBDCC2 /* PlaylistExplorerViewController.xib */; };
		A7E06D2C1C5BFB3800EBDCC2 /* PlaylistTrayViewController.swift in Sources */ = {isa = PBXBuildFile; fileRef = A7E06CE21C5BFB3800EBDCC2 /* PlaylistTrayViewController.swift */; };
		A7E06D2D1C5BFB3800EBDCC2 /* PlaylistTrayViewController.xib in Resources */ = {isa = PBXBuildFile; fileRef = A7E06CE31C5BFB3800EBDCC2 /* PlaylistTrayViewController.xib */; };
		A7E06D2E1C5BFB3800EBDCC2 /* PlaylistViewController.swift in Sources */ = {isa = PBXBuildFile; fileRef = A7E06CE41C5BFB3800EBDCC2 /* PlaylistViewController.swift */; };
		A7E06D2F1C5BFB3800EBDCC2 /* PlaylistViewController.xib in Resources */ = {isa = PBXBuildFile; fileRef = A7E06CE51C5BFB3800EBDCC2 /* PlaylistViewController.xib */; };
		A7E06D301C5BFB3800EBDCC2 /* ProfileViewController.swift in Sources */ = {isa = PBXBuildFile; fileRef = A7E06CE61C5BFB3800EBDCC2 /* ProfileViewController.swift */; };
		A7E06D311C5BFB3800EBDCC2 /* ProfileViewController.xib in Resources */ = {isa = PBXBuildFile; fileRef = A7E06CE71C5BFB3800EBDCC2 /* ProfileViewController.xib */; };
		A7E06D321C5BFB3800EBDCC2 /* ProjectPlayerViewController.swift in Sources */ = {isa = PBXBuildFile; fileRef = A7E06CE81C5BFB3800EBDCC2 /* ProjectPlayerViewController.swift */; };
		A7E06D331C5BFB3800EBDCC2 /* ProjectViewController.swift in Sources */ = {isa = PBXBuildFile; fileRef = A7E06CE91C5BFB3800EBDCC2 /* ProjectViewController.swift */; };
		A7E06D341C5BFB3800EBDCC2 /* ProjectViewController.xib in Resources */ = {isa = PBXBuildFile; fileRef = A7E06CEA1C5BFB3800EBDCC2 /* ProjectViewController.xib */; };
		A7E06D351C5BFB3800EBDCC2 /* SearchViewController.swift in Sources */ = {isa = PBXBuildFile; fileRef = A7E06CEB1C5BFB3800EBDCC2 /* SearchViewController.swift */; };
		A7E06D361C5BFB3800EBDCC2 /* SearchViewController.xib in Resources */ = {isa = PBXBuildFile; fileRef = A7E06CEC1C5BFB3800EBDCC2 /* SearchViewController.xib */; };
		A7E06D371C5BFB3800EBDCC2 /* FocusGuideView.swift in Sources */ = {isa = PBXBuildFile; fileRef = A7E06CED1C5BFB3800EBDCC2 /* FocusGuideView.swift */; };
		A7E06D381C5BFB3800EBDCC2 /* PlaylistExplorerTransitionAnimator.swift in Sources */ = {isa = PBXBuildFile; fileRef = A7E06CEE1C5BFB3800EBDCC2 /* PlaylistExplorerTransitionAnimator.swift */; };
		A7E06D391C5BFB3800EBDCC2 /* ProjectTrayTransitionAnimator.swift in Sources */ = {isa = PBXBuildFile; fileRef = A7E06CEF1C5BFB3800EBDCC2 /* ProjectTrayTransitionAnimator.swift */; };
		A7E06D3A1C5BFB3800EBDCC2 /* ProjectVideoTransitionAnimator.swift in Sources */ = {isa = PBXBuildFile; fileRef = A7E06CF01C5BFB3800EBDCC2 /* ProjectVideoTransitionAnimator.swift */; };
		A7E070501C5D3CF000EBDCC2 /* categories.json in Resources */ = {isa = PBXBuildFile; fileRef = A7E0704D1C5D3CF000EBDCC2 /* categories.json */; };
		A7E070511C5D3CF000EBDCC2 /* discover.json in Resources */ = {isa = PBXBuildFile; fileRef = A7E0704E1C5D3CF000EBDCC2 /* discover.json */; };
		A7E070521C5D3CF000EBDCC2 /* project.json in Resources */ = {isa = PBXBuildFile; fileRef = A7E0704F1C5D3CF000EBDCC2 /* project.json */; };
		A7E3159E1C8885E7000DD85A /* KsApi.framework in Embed Frameworks */ = {isa = PBXBuildFile; fileRef = A7D1F8F01C84FB55000D41D5 /* KsApi.framework */; settings = {ATTRIBUTES = (CodeSignOnCopy, RemoveHeadersOnCopy, ); }; };
		A7E315A01C8885E7000DD85A /* Prelude.framework in Embed Frameworks */ = {isa = PBXBuildFile; fileRef = A7D1F90E1C84FB5F000D41D5 /* Prelude.framework */; settings = {ATTRIBUTES = (CodeSignOnCopy, RemoveHeadersOnCopy, ); }; };
		A7E315A21C8885EF000DD85A /* Library.framework in Embed Frameworks */ = {isa = PBXBuildFile; fileRef = A75511DA1C8647D9005355CF /* Library.framework */; settings = {ATTRIBUTES = (CodeSignOnCopy, RemoveHeadersOnCopy, ); }; };
		A7E315B31C88A8A2000DD85A /* DiscoveryViewModel.swift in Sources */ = {isa = PBXBuildFile; fileRef = A7E315B21C88A8A2000DD85A /* DiscoveryViewModel.swift */; };
		A7E315B41C88A8A2000DD85A /* DiscoveryViewModel.swift in Sources */ = {isa = PBXBuildFile; fileRef = A7E315B21C88A8A2000DD85A /* DiscoveryViewModel.swift */; };
		A7E315C51C88AAA8000DD85A /* DiscoveryProjectsDataSource.swift in Sources */ = {isa = PBXBuildFile; fileRef = A7E315C41C88AAA8000DD85A /* DiscoveryProjectsDataSource.swift */; };
		A7E315C61C88AAA8000DD85A /* DiscoveryProjectsDataSource.swift in Sources */ = {isa = PBXBuildFile; fileRef = A7E315C41C88AAA8000DD85A /* DiscoveryProjectsDataSource.swift */; };
		A7E315C81C88ABAC000DD85A /* DiscoveryProjectViewModel.swift in Sources */ = {isa = PBXBuildFile; fileRef = A7E315C71C88ABAC000DD85A /* DiscoveryProjectViewModel.swift */; };
		A7E315C91C88ABAC000DD85A /* DiscoveryProjectViewModel.swift in Sources */ = {isa = PBXBuildFile; fileRef = A7E315C71C88ABAC000DD85A /* DiscoveryProjectViewModel.swift */; };
		A7E315CB1C88AC91000DD85A /* DiscoveryProjectCell.swift in Sources */ = {isa = PBXBuildFile; fileRef = A7E315CA1C88AC91000DD85A /* DiscoveryProjectCell.swift */; };
		A7E315CC1C88AC91000DD85A /* DiscoveryProjectCell.swift in Sources */ = {isa = PBXBuildFile; fileRef = A7E315CA1C88AC91000DD85A /* DiscoveryProjectCell.swift */; };
		A7F761751C85FA40005405ED /* ActivitiesViewController.swift in Sources */ = {isa = PBXBuildFile; fileRef = A7F761741C85FA40005405ED /* ActivitiesViewController.swift */; };
		A7FC8C061C8F1DEA00C3B49B /* CircleAvatarImageView.swift in Sources */ = {isa = PBXBuildFile; fileRef = A7FC8C051C8F1DEA00C3B49B /* CircleAvatarImageView.swift */; };
		A7FC8C071C8F1DEA00C3B49B /* CircleAvatarImageView.swift in Sources */ = {isa = PBXBuildFile; fileRef = A7FC8C051C8F1DEA00C3B49B /* CircleAvatarImageView.swift */; };
		A7FC8C0A1C8F2CF600C3B49B /* Activity.storyboard in Resources */ = {isa = PBXBuildFile; fileRef = A7FC8C081C8F2CF600C3B49B /* Activity.storyboard */; };
		A7FC8C0B1C8F2CF600C3B49B /* Activity.storyboard in Resources */ = {isa = PBXBuildFile; fileRef = A7FC8C081C8F2CF600C3B49B /* Activity.storyboard */; };
		A7FC8C0E1C8F2D6300C3B49B /* Discovery.storyboard in Resources */ = {isa = PBXBuildFile; fileRef = A7FC8C0C1C8F2D6300C3B49B /* Discovery.storyboard */; };
		A7FC8C0F1C8F2D6300C3B49B /* Discovery.storyboard in Resources */ = {isa = PBXBuildFile; fileRef = A7FC8C0C1C8F2D6300C3B49B /* Discovery.storyboard */; };
		A7FC8C281C8F2DCF00C3B49B /* Project.storyboard in Resources */ = {isa = PBXBuildFile; fileRef = A7FC8C261C8F2DCF00C3B49B /* Project.storyboard */; };
		A7FC8C291C8F2DCF00C3B49B /* Project.storyboard in Resources */ = {isa = PBXBuildFile; fileRef = A7FC8C261C8F2DCF00C3B49B /* Project.storyboard */; };
		A7FC8C4E1C8F43E400C3B49B /* ProjectRewardViewModel.swift in Sources */ = {isa = PBXBuildFile; fileRef = A7FC8C4D1C8F43E400C3B49B /* ProjectRewardViewModel.swift */; };
		A7FC8C4F1C8F43E400C3B49B /* ProjectRewardViewModel.swift in Sources */ = {isa = PBXBuildFile; fileRef = A7FC8C4D1C8F43E400C3B49B /* ProjectRewardViewModel.swift */; };
		A7FC8C511C8F442D00C3B49B /* ProjectRewardCell.swift in Sources */ = {isa = PBXBuildFile; fileRef = A7FC8C501C8F442D00C3B49B /* ProjectRewardCell.swift */; };
		A7FC8C521C8F442D00C3B49B /* ProjectRewardCell.swift in Sources */ = {isa = PBXBuildFile; fileRef = A7FC8C501C8F442D00C3B49B /* ProjectRewardCell.swift */; };
		A7FC8C541C8F447D00C3B49B /* ProjectSubpagesViewModel.swift in Sources */ = {isa = PBXBuildFile; fileRef = A7FC8C531C8F447D00C3B49B /* ProjectSubpagesViewModel.swift */; };
		A7FC8C551C8F447D00C3B49B /* ProjectSubpagesViewModel.swift in Sources */ = {isa = PBXBuildFile; fileRef = A7FC8C531C8F447D00C3B49B /* ProjectSubpagesViewModel.swift */; };
		A7FC8C571C8F449500C3B49B /* ProjectSubpagesCell.swift in Sources */ = {isa = PBXBuildFile; fileRef = A7FC8C561C8F449500C3B49B /* ProjectSubpagesCell.swift */; };
		A7FC8C581C8F449500C3B49B /* ProjectSubpagesCell.swift in Sources */ = {isa = PBXBuildFile; fileRef = A7FC8C561C8F449500C3B49B /* ProjectSubpagesCell.swift */; };
/* End PBXBuildFile section */

/* Begin PBXContainerItemProxy section */
		807571F81C88B8E200E7DA8A /* PBXContainerItemProxy */ = {
			isa = PBXContainerItemProxy;
			containerPortal = 807571ED1C88B8E200E7DA8A /* AlamofireImage.xcodeproj */;
			proxyType = 2;
			remoteGlobalIDString = 4C9043771AABBFC5001B4E60;
			remoteInfo = "AlamofireImage iOS";
		};
		807571FA1C88B8E200E7DA8A /* PBXContainerItemProxy */ = {
			isa = PBXContainerItemProxy;
			containerPortal = 807571ED1C88B8E200E7DA8A /* AlamofireImage.xcodeproj */;
			proxyType = 2;
			remoteGlobalIDString = 4C9043821AABBFC5001B4E60;
			remoteInfo = "AlamofireImage iOS Tests";
		};
		807571FC1C88B8E200E7DA8A /* PBXContainerItemProxy */ = {
			isa = PBXContainerItemProxy;
			containerPortal = 807571ED1C88B8E200E7DA8A /* AlamofireImage.xcodeproj */;
			proxyType = 2;
			remoteGlobalIDString = 4CE611321AABC24E00D35044;
			remoteInfo = "AlamofireImage OSX";
		};
		807571FE1C88B8E200E7DA8A /* PBXContainerItemProxy */ = {
			isa = PBXContainerItemProxy;
			containerPortal = 807571ED1C88B8E200E7DA8A /* AlamofireImage.xcodeproj */;
			proxyType = 2;
			remoteGlobalIDString = 4CE611471AABC5C900D35044;
			remoteInfo = "AlamofireImage OSX Tests";
		};
		807572001C88B8E200E7DA8A /* PBXContainerItemProxy */ = {
			isa = PBXContainerItemProxy;
			containerPortal = 807571ED1C88B8E200E7DA8A /* AlamofireImage.xcodeproj */;
			proxyType = 2;
			remoteGlobalIDString = 4C16B37D1BA9399500A66EF0;
			remoteInfo = "AlamofireImage tvOS";
		};
		807572021C88B8E200E7DA8A /* PBXContainerItemProxy */ = {
			isa = PBXContainerItemProxy;
			containerPortal = 807571ED1C88B8E200E7DA8A /* AlamofireImage.xcodeproj */;
			proxyType = 2;
			remoteGlobalIDString = 4C16B3861BA9399500A66EF0;
			remoteInfo = "AlamofireImage tvOS Tests";
		};
		807572041C88B8E200E7DA8A /* PBXContainerItemProxy */ = {
			isa = PBXContainerItemProxy;
			containerPortal = 807571ED1C88B8E200E7DA8A /* AlamofireImage.xcodeproj */;
			proxyType = 2;
			remoteGlobalIDString = 4C4D4EC11B92976900C96855;
			remoteInfo = "AlamofireImage watchOS";
		};
		807572101C88DD7900E7DA8A /* PBXContainerItemProxy */ = {
			isa = PBXContainerItemProxy;
			containerPortal = 807572061C88DD7900E7DA8A /* Alamofire.xcodeproj */;
			proxyType = 2;
			remoteGlobalIDString = F8111E3319A95C8B0040E7D1;
			remoteInfo = "Alamofire iOS";
		};
		807572121C88DD7900E7DA8A /* PBXContainerItemProxy */ = {
			isa = PBXContainerItemProxy;
			containerPortal = 807572061C88DD7900E7DA8A /* Alamofire.xcodeproj */;
			proxyType = 2;
			remoteGlobalIDString = F8111E3E19A95C8B0040E7D1;
			remoteInfo = "Alamofire iOS Tests";
		};
		807572141C88DD7900E7DA8A /* PBXContainerItemProxy */ = {
			isa = PBXContainerItemProxy;
			containerPortal = 807572061C88DD7900E7DA8A /* Alamofire.xcodeproj */;
			proxyType = 2;
			remoteGlobalIDString = 4DD67C0B1A5C55C900ED2280;
			remoteInfo = "Alamofire OSX";
		};
		807572161C88DD7900E7DA8A /* PBXContainerItemProxy */ = {
			isa = PBXContainerItemProxy;
			containerPortal = 807572061C88DD7900E7DA8A /* Alamofire.xcodeproj */;
			proxyType = 2;
			remoteGlobalIDString = F829C6B21A7A94F100A2CD59;
			remoteInfo = "Alamofire OSX Tests";
		};
		807572181C88DD7900E7DA8A /* PBXContainerItemProxy */ = {
			isa = PBXContainerItemProxy;
			containerPortal = 807572061C88DD7900E7DA8A /* Alamofire.xcodeproj */;
			proxyType = 2;
			remoteGlobalIDString = 4CF626EF1BA7CB3E0011A099;
			remoteInfo = "Alamofire tvOS";
		};
		8075721A1C88DD7900E7DA8A /* PBXContainerItemProxy */ = {
			isa = PBXContainerItemProxy;
			containerPortal = 807572061C88DD7900E7DA8A /* Alamofire.xcodeproj */;
			proxyType = 2;
			remoteGlobalIDString = 4CF626F81BA7CB3E0011A099;
			remoteInfo = "Alamofire tvOS Tests";
		};
		8075721C1C88DD7900E7DA8A /* PBXContainerItemProxy */ = {
			isa = PBXContainerItemProxy;
			containerPortal = 807572061C88DD7900E7DA8A /* Alamofire.xcodeproj */;
			proxyType = 2;
			remoteGlobalIDString = E4202FE01B667AA100C997FB;
			remoteInfo = "Alamofire watchOS";
		};
		807572251C88DD8100E7DA8A /* PBXContainerItemProxy */ = {
			isa = PBXContainerItemProxy;
			containerPortal = 8075721E1C88DD8100E7DA8A /* Models.xcodeproj */;
			proxyType = 2;
			remoteGlobalIDString = A7FD07AB1C81CBF600332CCB;
			remoteInfo = "Models-iOS";
		};
		807572271C88DD8100E7DA8A /* PBXContainerItemProxy */ = {
			isa = PBXContainerItemProxy;
			containerPortal = 8075721E1C88DD8100E7DA8A /* Models.xcodeproj */;
			proxyType = 2;
			remoteGlobalIDString = A7FD07CD1C81CC1B00332CCB;
			remoteInfo = "Models-iOSTests";
		};
		807572291C88DD8100E7DA8A /* PBXContainerItemProxy */ = {
			isa = PBXContainerItemProxy;
			containerPortal = 8075721E1C88DD8100E7DA8A /* Models.xcodeproj */;
			proxyType = 2;
			remoteGlobalIDString = CA43C5571BB3083900C180DA;
			remoteInfo = "Models-tvOS";
		};
		8075722B1C88DD8100E7DA8A /* PBXContainerItemProxy */ = {
			isa = PBXContainerItemProxy;
			containerPortal = 8075721E1C88DD8100E7DA8A /* Models.xcodeproj */;
			proxyType = 2;
			remoteGlobalIDString = A753B5441C2EDC1D00FDB616;
			remoteInfo = "Models-tvOSTests";
		};
		807572341C88DD8B00E7DA8A /* PBXContainerItemProxy */ = {
			isa = PBXContainerItemProxy;
			containerPortal = 8075722D1C88DD8A00E7DA8A /* ReactiveExtensions.xcodeproj */;
			proxyType = 2;
			remoteGlobalIDString = A7FD08B41C81EDBD00332CCB;
			remoteInfo = "ReactiveExtensions-iOS";
		};
		807572361C88DD8B00E7DA8A /* PBXContainerItemProxy */ = {
			isa = PBXContainerItemProxy;
			containerPortal = 8075722D1C88DD8A00E7DA8A /* ReactiveExtensions.xcodeproj */;
			proxyType = 2;
			remoteGlobalIDString = A7FD08E11C81EEA100332CCB;
			remoteInfo = "ReactiveExtensions-iOSTests";
		};
		807572381C88DD8B00E7DA8A /* PBXContainerItemProxy */ = {
			isa = PBXContainerItemProxy;
			containerPortal = 8075722D1C88DD8A00E7DA8A /* ReactiveExtensions.xcodeproj */;
			proxyType = 2;
			remoteGlobalIDString = CA43C6631BB35FCF00C180DA;
			remoteInfo = "ReactiveExtensions-tvOS";
		};
		8075723A1C88DD8B00E7DA8A /* PBXContainerItemProxy */ = {
			isa = PBXContainerItemProxy;
			containerPortal = 8075722D1C88DD8A00E7DA8A /* ReactiveExtensions.xcodeproj */;
			proxyType = 2;
			remoteGlobalIDString = A7983B881C2AFB1C003A1ABE;
			remoteInfo = "ReactiveExtensions-tvOSTests";
		};
		807572461C88DDB300E7DA8A /* PBXContainerItemProxy */ = {
			isa = PBXContainerItemProxy;
			containerPortal = 8075723C1C88DDB300E7DA8A /* Argo.xcodeproj */;
			proxyType = 2;
			remoteGlobalIDString = EAD9FACF19D0EAB50031E006;
			remoteInfo = "Argo-iOS";
		};
		807572481C88DDB300E7DA8A /* PBXContainerItemProxy */ = {
			isa = PBXContainerItemProxy;
			containerPortal = 8075723C1C88DDB300E7DA8A /* Argo.xcodeproj */;
			proxyType = 2;
			remoteGlobalIDString = EAD9FADA19D0EAB60031E006;
			remoteInfo = ArgoTests;
		};
		8075724A1C88DDB300E7DA8A /* PBXContainerItemProxy */ = {
			isa = PBXContainerItemProxy;
			containerPortal = 8075723C1C88DDB300E7DA8A /* Argo.xcodeproj */;
			proxyType = 2;
			remoteGlobalIDString = F89335541A4CE83000B88685;
			remoteInfo = "Argo-Mac";
		};
		8075724C1C88DDB300E7DA8A /* PBXContainerItemProxy */ = {
			isa = PBXContainerItemProxy;
			containerPortal = 8075723C1C88DDB300E7DA8A /* Argo.xcodeproj */;
			proxyType = 2;
			remoteGlobalIDString = F893355E1A4CE83000B88685;
			remoteInfo = "Argo-MacTests";
		};
		8075724E1C88DDB300E7DA8A /* PBXContainerItemProxy */ = {
			isa = PBXContainerItemProxy;
			containerPortal = 8075723C1C88DDB300E7DA8A /* Argo.xcodeproj */;
			proxyType = 2;
			remoteGlobalIDString = D0592EB61B77DD7800EFEF39;
			remoteInfo = "Argo-watchOS";
		};
		807572501C88DDB300E7DA8A /* PBXContainerItemProxy */ = {
			isa = PBXContainerItemProxy;
			containerPortal = 8075723C1C88DDB300E7DA8A /* Argo.xcodeproj */;
			proxyType = 2;
			remoteGlobalIDString = 809754C11BADF34100C409E6;
			remoteInfo = "Argo-tvOS";
		};
		807572521C88DDB300E7DA8A /* PBXContainerItemProxy */ = {
			isa = PBXContainerItemProxy;
			containerPortal = 8075723C1C88DDB300E7DA8A /* Argo.xcodeproj */;
			proxyType = 2;
			remoteGlobalIDString = 809754CA1BADF34200C409E6;
			remoteInfo = "Argo-tvOSTests";
		};
		8075725B1C88DDCC00E7DA8A /* PBXContainerItemProxy */ = {
			isa = PBXContainerItemProxy;
			containerPortal = 807572541C88DDCC00E7DA8A /* Curry.xcodeproj */;
			proxyType = 2;
			remoteGlobalIDString = F88630561B4EF96200F53969;
			remoteInfo = "Curry-iOS";
		};
		8075725D1C88DDCC00E7DA8A /* PBXContainerItemProxy */ = {
			isa = PBXContainerItemProxy;
			containerPortal = 807572541C88DDCC00E7DA8A /* Curry.xcodeproj */;
			proxyType = 2;
			remoteGlobalIDString = F886307D1B4EF9F800F53969;
			remoteInfo = "Curry-Mac";
		};
		8075725F1C88DDCC00E7DA8A /* PBXContainerItemProxy */ = {
			isa = PBXContainerItemProxy;
			containerPortal = 807572541C88DDCC00E7DA8A /* Curry.xcodeproj */;
			proxyType = 2;
			remoteGlobalIDString = 804D01F31BA3684C0005BBC4;
			remoteInfo = "Curry-watchOS";
		};
		807572611C88DDCC00E7DA8A /* PBXContainerItemProxy */ = {
			isa = PBXContainerItemProxy;
			containerPortal = 807572541C88DDCC00E7DA8A /* Curry.xcodeproj */;
			proxyType = 2;
			remoteGlobalIDString = 80E059071BA9FA7F0077CBA7;
			remoteInfo = "Curry-tvOS";
		};
		8075726C1C88DDE000E7DA8A /* PBXContainerItemProxy */ = {
			isa = PBXContainerItemProxy;
			containerPortal = 807572631C88DDDF00E7DA8A /* ReactiveCocoa.xcodeproj */;
			proxyType = 2;
			remoteGlobalIDString = D04725EA19E49ED7006002AA;
			remoteInfo = "ReactiveCocoa-Mac";
		};
		8075726E1C88DDE000E7DA8A /* PBXContainerItemProxy */ = {
			isa = PBXContainerItemProxy;
			containerPortal = 807572631C88DDDF00E7DA8A /* ReactiveCocoa.xcodeproj */;
			proxyType = 2;
			remoteGlobalIDString = D04725F519E49ED7006002AA;
			remoteInfo = "ReactiveCocoa-MacTests";
		};
		807572701C88DDE000E7DA8A /* PBXContainerItemProxy */ = {
			isa = PBXContainerItemProxy;
			containerPortal = 807572631C88DDDF00E7DA8A /* ReactiveCocoa.xcodeproj */;
			proxyType = 2;
			remoteGlobalIDString = D047260C19E49F82006002AA;
			remoteInfo = "ReactiveCocoa-iOS";
		};
		807572721C88DDE000E7DA8A /* PBXContainerItemProxy */ = {
			isa = PBXContainerItemProxy;
			containerPortal = 807572631C88DDDF00E7DA8A /* ReactiveCocoa.xcodeproj */;
			proxyType = 2;
			remoteGlobalIDString = D047261619E49F82006002AA;
			remoteInfo = "ReactiveCocoa-iOSTests";
		};
		807572741C88DDE000E7DA8A /* PBXContainerItemProxy */ = {
			isa = PBXContainerItemProxy;
			containerPortal = 807572631C88DDDF00E7DA8A /* ReactiveCocoa.xcodeproj */;
			proxyType = 2;
			remoteGlobalIDString = A9B315541B3940610001CB9C;
			remoteInfo = "ReactiveCocoa-watchOS";
		};
		807572761C88DDE000E7DA8A /* PBXContainerItemProxy */ = {
			isa = PBXContainerItemProxy;
			containerPortal = 807572631C88DDDF00E7DA8A /* ReactiveCocoa.xcodeproj */;
			proxyType = 2;
			remoteGlobalIDString = 57A4D2411BA13D7A00F7D4B1;
			remoteInfo = "ReactiveCocoa-tvOS";
		};
		8075727A1C88DE1900E7DA8A /* PBXContainerItemProxy */ = {
			isa = PBXContainerItemProxy;
			containerPortal = 807572061C88DD7900E7DA8A /* Alamofire.xcodeproj */;
			proxyType = 1;
			remoteGlobalIDString = F8111E3219A95C8B0040E7D1;
			remoteInfo = "Alamofire iOS";
		};
		8075727E1C88DE1A00E7DA8A /* PBXContainerItemProxy */ = {
			isa = PBXContainerItemProxy;
			containerPortal = 807571ED1C88B8E200E7DA8A /* AlamofireImage.xcodeproj */;
			proxyType = 1;
			remoteGlobalIDString = 4C9043761AABBFC5001B4E60;
			remoteInfo = "AlamofireImage iOS";
		};
		807572821C88DE1A00E7DA8A /* PBXContainerItemProxy */ = {
			isa = PBXContainerItemProxy;
			containerPortal = 8075723C1C88DDB300E7DA8A /* Argo.xcodeproj */;
			proxyType = 1;
			remoteGlobalIDString = EAD9FACE19D0EAB50031E006;
			remoteInfo = "Argo-iOS";
		};
		807572861C88DE1B00E7DA8A /* PBXContainerItemProxy */ = {
			isa = PBXContainerItemProxy;
			containerPortal = 807572541C88DDCC00E7DA8A /* Curry.xcodeproj */;
			proxyType = 1;
			remoteGlobalIDString = F88630551B4EF96200F53969;
			remoteInfo = "Curry-iOS";
		};
		8075728A1C88DE1B00E7DA8A /* PBXContainerItemProxy */ = {
			isa = PBXContainerItemProxy;
			containerPortal = 807572631C88DDDF00E7DA8A /* ReactiveCocoa.xcodeproj */;
			proxyType = 1;
			remoteGlobalIDString = D047260B19E49F82006002AA;
			remoteInfo = "ReactiveCocoa-iOS";
		};
		8075728E1C88DE1C00E7DA8A /* PBXContainerItemProxy */ = {
			isa = PBXContainerItemProxy;
			containerPortal = 8075722D1C88DD8A00E7DA8A /* ReactiveExtensions.xcodeproj */;
			proxyType = 1;
			remoteGlobalIDString = A7FD08861C81EDBD00332CCB;
			remoteInfo = "ReactiveExtensions-iOS";
		};
		80FE72F91C88F24500BE0137 /* PBXContainerItemProxy */ = {
			isa = PBXContainerItemProxy;
			containerPortal = 8075721E1C88DD8100E7DA8A /* Models.xcodeproj */;
			proxyType = 1;
			remoteGlobalIDString = A7FD078E1C81CBF600332CCB;
			remoteInfo = "Models-iOS";
		};
		80FE72FD1C88F29E00BE0137 /* PBXContainerItemProxy */ = {
			isa = PBXContainerItemProxy;
			containerPortal = 807572061C88DD7900E7DA8A /* Alamofire.xcodeproj */;
			proxyType = 1;
			remoteGlobalIDString = 4CF626EE1BA7CB3E0011A099;
			remoteInfo = "Alamofire tvOS";
		};
		80FE73011C88F29E00BE0137 /* PBXContainerItemProxy */ = {
			isa = PBXContainerItemProxy;
			containerPortal = 807571ED1C88B8E200E7DA8A /* AlamofireImage.xcodeproj */;
			proxyType = 1;
			remoteGlobalIDString = 4C16B37C1BA9399500A66EF0;
			remoteInfo = "AlamofireImage tvOS";
		};
		80FE73051C88F29E00BE0137 /* PBXContainerItemProxy */ = {
			isa = PBXContainerItemProxy;
			containerPortal = 8075723C1C88DDB300E7DA8A /* Argo.xcodeproj */;
			proxyType = 1;
			remoteGlobalIDString = 809754C01BADF34100C409E6;
			remoteInfo = "Argo-tvOS";
		};
		80FE73091C88F29E00BE0137 /* PBXContainerItemProxy */ = {
			isa = PBXContainerItemProxy;
			containerPortal = 807572541C88DDCC00E7DA8A /* Curry.xcodeproj */;
			proxyType = 1;
			remoteGlobalIDString = 80E059061BA9FA7F0077CBA7;
			remoteInfo = "Curry-tvOS";
		};
		80FE730D1C88F29E00BE0137 /* PBXContainerItemProxy */ = {
			isa = PBXContainerItemProxy;
			containerPortal = 8075721E1C88DD8100E7DA8A /* Models.xcodeproj */;
			proxyType = 1;
			remoteGlobalIDString = CA43C5561BB3083900C180DA;
			remoteInfo = "Models-tvOS";
		};
		80FE73111C88F29E00BE0137 /* PBXContainerItemProxy */ = {
			isa = PBXContainerItemProxy;
			containerPortal = 807572631C88DDDF00E7DA8A /* ReactiveCocoa.xcodeproj */;
			proxyType = 1;
			remoteGlobalIDString = 57A4D1AF1BA13D7A00F7D4B1;
			remoteInfo = "ReactiveCocoa-tvOS";
		};
		80FE73151C88F29E00BE0137 /* PBXContainerItemProxy */ = {
			isa = PBXContainerItemProxy;
			containerPortal = 8075722D1C88DD8A00E7DA8A /* ReactiveExtensions.xcodeproj */;
			proxyType = 1;
			remoteGlobalIDString = CA43C6621BB35FCF00C180DA;
			remoteInfo = "ReactiveExtensions-tvOS";
		};
		80FE73221C88F30700BE0137 /* PBXContainerItemProxy */ = {
			isa = PBXContainerItemProxy;
			containerPortal = 80FE73171C88F30700BE0137 /* Result.xcodeproj */;
			proxyType = 2;
			remoteGlobalIDString = D45480571A9572F5009D7229;
			remoteInfo = "Result-Mac";
		};
		80FE73241C88F30700BE0137 /* PBXContainerItemProxy */ = {
			isa = PBXContainerItemProxy;
			containerPortal = 80FE73171C88F30700BE0137 /* Result.xcodeproj */;
			proxyType = 2;
			remoteGlobalIDString = D45480671A9572F5009D7229;
			remoteInfo = "Result-MacTests";
		};
		80FE73261C88F30700BE0137 /* PBXContainerItemProxy */ = {
			isa = PBXContainerItemProxy;
			containerPortal = 80FE73171C88F30700BE0137 /* Result.xcodeproj */;
			proxyType = 2;
			remoteGlobalIDString = D454807D1A957361009D7229;
			remoteInfo = "Result-iOS";
		};
		80FE73281C88F30700BE0137 /* PBXContainerItemProxy */ = {
			isa = PBXContainerItemProxy;
			containerPortal = 80FE73171C88F30700BE0137 /* Result.xcodeproj */;
			proxyType = 2;
			remoteGlobalIDString = D45480871A957362009D7229;
			remoteInfo = "Result-iOSTests";
		};
		80FE732A1C88F30700BE0137 /* PBXContainerItemProxy */ = {
			isa = PBXContainerItemProxy;
			containerPortal = 80FE73171C88F30700BE0137 /* Result.xcodeproj */;
			proxyType = 2;
			remoteGlobalIDString = 57FCDE471BA280DC00130C48;
			remoteInfo = "Result-tvOS";
		};
		80FE732C1C88F30700BE0137 /* PBXContainerItemProxy */ = {
			isa = PBXContainerItemProxy;
			containerPortal = 80FE73171C88F30700BE0137 /* Result.xcodeproj */;
			proxyType = 2;
			remoteGlobalIDString = 57FCDE541BA280E000130C48;
			remoteInfo = "Result-tvOSTests";
		};
		80FE732E1C88F30700BE0137 /* PBXContainerItemProxy */ = {
			isa = PBXContainerItemProxy;
			containerPortal = 80FE73171C88F30700BE0137 /* Result.xcodeproj */;
			proxyType = 2;
			remoteGlobalIDString = D03579A31B2B788F005D26AE;
			remoteInfo = "Result-watchOS";
		};
		80FE73301C88F30700BE0137 /* PBXContainerItemProxy */ = {
			isa = PBXContainerItemProxy;
			containerPortal = 80FE73171C88F30700BE0137 /* Result.xcodeproj */;
			proxyType = 2;
			remoteGlobalIDString = D03579B01B2B78A1005D26AE;
			remoteInfo = "Result-watchOSTests";
		};
		80FE73341C88F32000BE0137 /* PBXContainerItemProxy */ = {
			isa = PBXContainerItemProxy;
			containerPortal = 80FE73171C88F30700BE0137 /* Result.xcodeproj */;
			proxyType = 1;
			remoteGlobalIDString = D454807C1A957361009D7229;
			remoteInfo = "Result-iOS";
		};
		80FE73381C88F34600BE0137 /* PBXContainerItemProxy */ = {
			isa = PBXContainerItemProxy;
			containerPortal = 80FE73171C88F30700BE0137 /* Result.xcodeproj */;
			proxyType = 1;
			remoteGlobalIDString = 57FCDE3C1BA280DC00130C48;
			remoteInfo = "Result-tvOS";
		};
		A75511471C8642B3005355CF /* PBXContainerItemProxy */ = {
			isa = PBXContainerItemProxy;
			containerPortal = A7E06C711C5A6EB300EBDCC2 /* Project object */;
			proxyType = 1;
			remoteGlobalIDString = A755113B1C8642B3005355CF;
			remoteInfo = "Library-iOS";
		};
		A75511831C8643E7005355CF /* PBXContainerItemProxy */ = {
			isa = PBXContainerItemProxy;
			containerPortal = A7E06C711C5A6EB300EBDCC2 /* Project object */;
			proxyType = 1;
			remoteGlobalIDString = A755113B1C8642B3005355CF;
			remoteInfo = "Library-iOS";
		};
		A75511E21C864974005355CF /* PBXContainerItemProxy */ = {
			isa = PBXContainerItemProxy;
			containerPortal = A7E06C711C5A6EB300EBDCC2 /* Project object */;
			proxyType = 1;
			remoteGlobalIDString = A75511AA1C8647D9005355CF;
			remoteInfo = "Library-tvOS";
		};
		A76127BE1C93100800EDCCB9 /* PBXContainerItemProxy */ = {
			isa = PBXContainerItemProxy;
			containerPortal = A7E06C711C5A6EB300EBDCC2 /* Project object */;
			proxyType = 1;
			remoteGlobalIDString = A755113B1C8642B3005355CF;
			remoteInfo = "Library-iOS";
		};
		A782BA991C9F5EBA007B13C8 /* PBXContainerItemProxy */ = {
			isa = PBXContainerItemProxy;
			containerPortal = A7D1F8E41C84FB55000D41D5 /* KsApi.xcodeproj */;
			proxyType = 2;
			remoteGlobalIDString = A7DB1D871C9F5401008244DA;
			remoteInfo = "KsApi-TestHelpers-iOS";
		};
		A782BA9B1C9F5EBA007B13C8 /* PBXContainerItemProxy */ = {
			isa = PBXContainerItemProxy;
			containerPortal = A7D1F8E41C84FB55000D41D5 /* KsApi.xcodeproj */;
			proxyType = 2;
			remoteGlobalIDString = A7DB1DA71C9F5848008244DA;
			remoteInfo = "KsApi-TestHelpers-tvOS";
		};
		A782BAA11C9F5EBA007B13C8 /* PBXContainerItemProxy */ = {
			isa = PBXContainerItemProxy;
			containerPortal = 8075721E1C88DD8100E7DA8A /* Models.xcodeproj */;
			proxyType = 2;
			remoteGlobalIDString = A7DB1CA21C9F1046008244DA;
			remoteInfo = "Models-iOS-TestHelpers";
		};
		A782BAA31C9F5EBA007B13C8 /* PBXContainerItemProxy */ = {
			isa = PBXContainerItemProxy;
			containerPortal = 8075721E1C88DD8100E7DA8A /* Models.xcodeproj */;
			proxyType = 2;
			remoteGlobalIDString = A7DB1CF21C9F1644008244DA;
			remoteInfo = "Models-tvOS-TestHelpers";
		};
		A782BAAF1C9F5EBA007B13C8 /* PBXContainerItemProxy */ = {
			isa = PBXContainerItemProxy;
			containerPortal = 8075722D1C88DD8A00E7DA8A /* ReactiveExtensions.xcodeproj */;
			proxyType = 2;
			remoteGlobalIDString = A7DB1D3A1C9F355E008244DA;
			remoteInfo = "ReactiveExtensions-TestHelpers-iOS";
		};
		A782BAB11C9F5EBA007B13C8 /* PBXContainerItemProxy */ = {
			isa = PBXContainerItemProxy;
			containerPortal = 8075722D1C88DD8A00E7DA8A /* ReactiveExtensions.xcodeproj */;
			proxyType = 2;
			remoteGlobalIDString = A7DB1D5A1C9F4FD7008244DA;
			remoteInfo = "ReactiveExtensions-TestHelpers-tvOS";
		};
		A782BABB1C9F5F3B007B13C8 /* PBXContainerItemProxy */ = {
			isa = PBXContainerItemProxy;
			containerPortal = A7D1F8E41C84FB55000D41D5 /* KsApi.xcodeproj */;
			proxyType = 1;
			remoteGlobalIDString = A7DB1D861C9F5401008244DA;
			remoteInfo = "KsApi-TestHelpers-iOS";
		};
		A782BABD1C9F5F3B007B13C8 /* PBXContainerItemProxy */ = {
			isa = PBXContainerItemProxy;
			containerPortal = 8075721E1C88DD8100E7DA8A /* Models.xcodeproj */;
			proxyType = 1;
			remoteGlobalIDString = A7DB1CA11C9F1046008244DA;
			remoteInfo = "Models-iOS-TestHelpers";
		};
		A782BABF1C9F5F3B007B13C8 /* PBXContainerItemProxy */ = {
			isa = PBXContainerItemProxy;
			containerPortal = 8075722D1C88DD8A00E7DA8A /* ReactiveExtensions.xcodeproj */;
			proxyType = 1;
			remoteGlobalIDString = A7DB1D391C9F355E008244DA;
			remoteInfo = "ReactiveExtensions-TestHelpers-iOS";
		};
		A782BAC41C9F5FAF007B13C8 /* PBXContainerItemProxy */ = {
			isa = PBXContainerItemProxy;
			containerPortal = A7D1F8E41C84FB55000D41D5 /* KsApi.xcodeproj */;
			proxyType = 1;
			remoteGlobalIDString = A7DB1D971C9F5848008244DA;
			remoteInfo = "KsApi-TestHelpers-tvOS";
		};
		A782BAC61C9F5FAF007B13C8 /* PBXContainerItemProxy */ = {
			isa = PBXContainerItemProxy;
			containerPortal = 8075721E1C88DD8100E7DA8A /* Models.xcodeproj */;
			proxyType = 1;
			remoteGlobalIDString = A7DB1CDD1C9F1644008244DA;
			remoteInfo = "Models-tvOS-TestHelpers";
		};
		A782BAC81C9F5FAF007B13C8 /* PBXContainerItemProxy */ = {
			isa = PBXContainerItemProxy;
			containerPortal = 8075722D1C88DD8A00E7DA8A /* ReactiveExtensions.xcodeproj */;
			proxyType = 1;
			remoteGlobalIDString = A7DB1D4C1C9F4FD7008244DA;
			remoteInfo = "ReactiveExtensions-TestHelpers-tvOS";
		};
		A782BAEB1C9F613F007B13C8 /* PBXContainerItemProxy */ = {
			isa = PBXContainerItemProxy;
			containerPortal = A7D1F8E41C84FB55000D41D5 /* KsApi.xcodeproj */;
			proxyType = 1;
			remoteGlobalIDString = CA43C5F81BB358F200C180DA;
			remoteInfo = "KsApi-tvOS";
		};
		A7A542301C8E461400273B58 /* PBXContainerItemProxy */ = {
			isa = PBXContainerItemProxy;
			containerPortal = 8075722D1C88DD8A00E7DA8A /* ReactiveExtensions.xcodeproj */;
			proxyType = 1;
			remoteGlobalIDString = A7FD08861C81EDBD00332CCB;
			remoteInfo = "ReactiveExtensions-iOS";
		};
		A7A542561C8E462A00273B58 /* PBXContainerItemProxy */ = {
			isa = PBXContainerItemProxy;
			containerPortal = 8075722D1C88DD8A00E7DA8A /* ReactiveExtensions.xcodeproj */;
			proxyType = 1;
			remoteGlobalIDString = CA43C6621BB35FCF00C180DA;
			remoteInfo = "ReactiveExtensions-tvOS";
		};
		A7B694101C87942600C49A4F /* PBXContainerItemProxy */ = {
			isa = PBXContainerItemProxy;
			containerPortal = A7E06C711C5A6EB300EBDCC2 /* Project object */;
			proxyType = 1;
			remoteGlobalIDString = A755113B1C8642B3005355CF;
			remoteInfo = "Library-iOS";
		};
		A7B694221C879F4B00C49A4F /* PBXContainerItemProxy */ = {
			isa = PBXContainerItemProxy;
			containerPortal = A7E06C711C5A6EB300EBDCC2 /* Project object */;
			proxyType = 1;
			remoteGlobalIDString = A75511AA1C8647D9005355CF;
			remoteInfo = "Library-tvOS";
		};
		A7B6947F1C87F51900C49A4F /* PBXContainerItemProxy */ = {
			isa = PBXContainerItemProxy;
			containerPortal = A7E06C711C5A6EB300EBDCC2 /* Project object */;
			proxyType = 1;
			remoteGlobalIDString = A75511AA1C8647D9005355CF;
			remoteInfo = "Library-tvOS";
		};
		A7C795D91C873BE60081977F /* PBXContainerItemProxy */ = {
			isa = PBXContainerItemProxy;
			containerPortal = A7E06C711C5A6EB300EBDCC2 /* Project object */;
			proxyType = 1;
			remoteGlobalIDString = A75511AA1C8647D9005355CF;
			remoteInfo = "Library-tvOS";
		};
		A7D1F8EB1C84FB55000D41D5 /* PBXContainerItemProxy */ = {
			isa = PBXContainerItemProxy;
			containerPortal = A7D1F8E41C84FB55000D41D5 /* KsApi.xcodeproj */;
			proxyType = 2;
			remoteGlobalIDString = A7FD099D1C83E74F00332CCB;
			remoteInfo = "KsApi-iOS";
		};
		A7D1F8ED1C84FB55000D41D5 /* PBXContainerItemProxy */ = {
			isa = PBXContainerItemProxy;
			containerPortal = A7D1F8E41C84FB55000D41D5 /* KsApi.xcodeproj */;
			proxyType = 2;
			remoteGlobalIDString = A7FD09D21C83E8E900332CCB;
			remoteInfo = "KsApi-iOSTests";
		};
		A7D1F8EF1C84FB55000D41D5 /* PBXContainerItemProxy */ = {
			isa = PBXContainerItemProxy;
			containerPortal = A7D1F8E41C84FB55000D41D5 /* KsApi.xcodeproj */;
			proxyType = 2;
			remoteGlobalIDString = CA43C5F91BB358F200C180DA;
			remoteInfo = "KsApi-tvOS";
		};
		A7D1F8F11C84FB55000D41D5 /* PBXContainerItemProxy */ = {
			isa = PBXContainerItemProxy;
			containerPortal = A7D1F8E41C84FB55000D41D5 /* KsApi.xcodeproj */;
			proxyType = 2;
			remoteGlobalIDString = A753B5691C2EED9800FDB616;
			remoteInfo = "KsApi-tvOSTests";
		};
		A7D1F9091C84FB5F000D41D5 /* PBXContainerItemProxy */ = {
			isa = PBXContainerItemProxy;
			containerPortal = A7D1F9021C84FB5F000D41D5 /* Prelude.xcodeproj */;
			proxyType = 2;
			remoteGlobalIDString = A7FD08641C81E1DA00332CCB;
			remoteInfo = "Prelude-iOS";
		};
		A7D1F90B1C84FB5F000D41D5 /* PBXContainerItemProxy */ = {
			isa = PBXContainerItemProxy;
			containerPortal = A7D1F9021C84FB5F000D41D5 /* Prelude.xcodeproj */;
			proxyType = 2;
			remoteGlobalIDString = A7FD087B1C81E24A00332CCB;
			remoteInfo = "Prelude-iOSTests";
		};
		A7D1F90D1C84FB5F000D41D5 /* PBXContainerItemProxy */ = {
			isa = PBXContainerItemProxy;
			containerPortal = A7D1F9021C84FB5F000D41D5 /* Prelude.xcodeproj */;
			proxyType = 2;
			remoteGlobalIDString = CA0923F81BB6291900C9EC88;
			remoteInfo = "Prelude-tvOS";
		};
		A7D1F90F1C84FB5F000D41D5 /* PBXContainerItemProxy */ = {
			isa = PBXContainerItemProxy;
			containerPortal = A7D1F9021C84FB5F000D41D5 /* Prelude.xcodeproj */;
			proxyType = 2;
			remoteGlobalIDString = CA0924021BB6291900C9EC88;
			remoteInfo = "Prelude-tvOSTests";
		};
		A7D1F9201C84FB74000D41D5 /* PBXContainerItemProxy */ = {
			isa = PBXContainerItemProxy;
			containerPortal = A7D1F8E41C84FB55000D41D5 /* KsApi.xcodeproj */;
			proxyType = 1;
			remoteGlobalIDString = CA43C5F81BB358F200C180DA;
			remoteInfo = "KsApi-tvOS";
		};
		A7D1F9241C84FB74000D41D5 /* PBXContainerItemProxy */ = {
			isa = PBXContainerItemProxy;
			containerPortal = A7D1F9021C84FB5F000D41D5 /* Prelude.xcodeproj */;
			proxyType = 1;
			remoteGlobalIDString = CA0923F71BB6291900C9EC88;
			remoteInfo = "Prelude-tvOS";
		};
		A7D1F95B1C850B7C000D41D5 /* PBXContainerItemProxy */ = {
			isa = PBXContainerItemProxy;
			containerPortal = A7E06C711C5A6EB300EBDCC2 /* Project object */;
			proxyType = 1;
			remoteGlobalIDString = A7D1F9441C850B7C000D41D5;
			remoteInfo = Kickstarter;
		};
		A7D1F9941C850D5B000D41D5 /* PBXContainerItemProxy */ = {
			isa = PBXContainerItemProxy;
			containerPortal = A7D1F8E41C84FB55000D41D5 /* KsApi.xcodeproj */;
			proxyType = 1;
			remoteGlobalIDString = A7FD096E1C83E74F00332CCB;
			remoteInfo = "KsApi-iOS";
		};
		A7D1F9981C850D5B000D41D5 /* PBXContainerItemProxy */ = {
			isa = PBXContainerItemProxy;
			containerPortal = A7D1F9021C84FB5F000D41D5 /* Prelude.xcodeproj */;
			proxyType = 1;
			remoteGlobalIDString = A7FD084C1C81E1DA00332CCB;
			remoteInfo = "Prelude-iOS";
		};
		A7D1F9B41C850DDE000D41D5 /* PBXContainerItemProxy */ = {
			isa = PBXContainerItemProxy;
			containerPortal = A7D1F8E41C84FB55000D41D5 /* KsApi.xcodeproj */;
			proxyType = 1;
			remoteGlobalIDString = A7FD096E1C83E74F00332CCB;
			remoteInfo = "KsApi-iOS";
		};
		A7D1F9BC1C850DDE000D41D5 /* PBXContainerItemProxy */ = {
			isa = PBXContainerItemProxy;
			containerPortal = A7D1F9021C84FB5F000D41D5 /* Prelude.xcodeproj */;
			proxyType = 1;
			remoteGlobalIDString = A7FD084C1C81E1DA00332CCB;
			remoteInfo = "Prelude-iOS";
		};
		A7E06C8B1C5A6EB300EBDCC2 /* PBXContainerItemProxy */ = {
			isa = PBXContainerItemProxy;
			containerPortal = A7E06C711C5A6EB300EBDCC2 /* Project object */;
			proxyType = 1;
			remoteGlobalIDString = A7E06C781C5A6EB300EBDCC2;
			remoteInfo = kickstartertv;
		};
		A7E315801C8882D1000DD85A /* PBXContainerItemProxy */ = {
			isa = PBXContainerItemProxy;
			containerPortal = A7D1F8E41C84FB55000D41D5 /* KsApi.xcodeproj */;
			proxyType = 1;
			remoteGlobalIDString = A7FD096E1C83E74F00332CCB;
			remoteInfo = "KsApi-iOS";
		};
		A7E315841C8882D1000DD85A /* PBXContainerItemProxy */ = {
			isa = PBXContainerItemProxy;
			containerPortal = A7D1F9021C84FB5F000D41D5 /* Prelude.xcodeproj */;
			proxyType = 1;
			remoteGlobalIDString = A7FD084C1C81E1DA00332CCB;
			remoteInfo = "Prelude-iOS";
		};
		A7E315901C8882EA000DD85A /* PBXContainerItemProxy */ = {
			isa = PBXContainerItemProxy;
			containerPortal = A7D1F8E41C84FB55000D41D5 /* KsApi.xcodeproj */;
			proxyType = 1;
			remoteGlobalIDString = CA43C5F81BB358F200C180DA;
			remoteInfo = "KsApi-tvOS";
		};
		A7E315941C8882EA000DD85A /* PBXContainerItemProxy */ = {
			isa = PBXContainerItemProxy;
			containerPortal = A7D1F9021C84FB5F000D41D5 /* Prelude.xcodeproj */;
			proxyType = 1;
			remoteGlobalIDString = CA0923F71BB6291900C9EC88;
			remoteInfo = "Prelude-tvOS";
		};
/* End PBXContainerItemProxy section */

/* Begin PBXCopyFilesBuildPhase section */
		A7D1F9C21C850DDE000D41D5 /* Embed Frameworks */ = {
			isa = PBXCopyFilesBuildPhase;
			buildActionMask = 2147483647;
			dstPath = "";
			dstSubfolderSpec = 10;
			files = (
				A7B693E71C8772CE00C49A4F /* Library.framework in Embed Frameworks */,
				80FE73331C88F31F00BE0137 /* Result.framework in Embed Frameworks */,
				8075727D1C88DE1900E7DA8A /* AlamofireImage.framework in Embed Frameworks */,
				80FE72F81C88F24500BE0137 /* Models.framework in Embed Frameworks */,
				A7D1F9BB1C850DDE000D41D5 /* Prelude.framework in Embed Frameworks */,
				807572891C88DE1B00E7DA8A /* ReactiveCocoa.framework in Embed Frameworks */,
				A7D1F9B31C850DDE000D41D5 /* KsApi.framework in Embed Frameworks */,
				807572791C88DE1900E7DA8A /* Alamofire.framework in Embed Frameworks */,
				807572811C88DE1A00E7DA8A /* Argo.framework in Embed Frameworks */,
				807572851C88DE1A00E7DA8A /* Curry.framework in Embed Frameworks */,
				8075728D1C88DE1C00E7DA8A /* ReactiveExtensions.framework in Embed Frameworks */,
			);
			name = "Embed Frameworks";
			runOnlyForDeploymentPostprocessing = 0;
		};
		A7E06E1B1C5C066F00EBDCC2 /* Embed Frameworks */ = {
			isa = PBXCopyFilesBuildPhase;
			buildActionMask = 2147483647;
			dstPath = "";
			dstSubfolderSpec = 10;
			files = (
				80FE730C1C88F29E00BE0137 /* Models.framework in Embed Frameworks */,
				80FE73371C88F34600BE0137 /* Result.framework in Embed Frameworks */,
				A7E315A21C8885EF000DD85A /* Library.framework in Embed Frameworks */,
				80FE73001C88F29E00BE0137 /* AlamofireImage.framework in Embed Frameworks */,
				80FE73141C88F29E00BE0137 /* ReactiveExtensions.framework in Embed Frameworks */,
				A7E3159E1C8885E7000DD85A /* KsApi.framework in Embed Frameworks */,
				A7E315A01C8885E7000DD85A /* Prelude.framework in Embed Frameworks */,
				80FE72FC1C88F29E00BE0137 /* Alamofire.framework in Embed Frameworks */,
				80FE73041C88F29E00BE0137 /* Argo.framework in Embed Frameworks */,
				80FE73101C88F29E00BE0137 /* ReactiveCocoa.framework in Embed Frameworks */,
				80FE73081C88F29E00BE0137 /* Curry.framework in Embed Frameworks */,
			);
			name = "Embed Frameworks";
			runOnlyForDeploymentPostprocessing = 0;
		};
/* End PBXCopyFilesBuildPhase section */

/* Begin PBXFileReference section */
		0127FC521C98C0F900E335C6 /* HelpType.swift */ = {isa = PBXFileReference; fileEncoding = 4; lastKnownFileType = sourcecode.swift; name = HelpType.swift; path = Library/HelpType.swift; sourceTree = "<group>"; };
		0127FC551C98C10400E335C6 /* LoginIntent.swift */ = {isa = PBXFileReference; fileEncoding = 4; lastKnownFileType = sourcecode.swift; name = LoginIntent.swift; path = Library/LoginIntent.swift; sourceTree = "<group>"; };
		0127FC581C98C10D00E335C6 /* MFMailComposeViewController.swift */ = {isa = PBXFileReference; fileEncoding = 4; lastKnownFileType = sourcecode.swift; name = MFMailComposeViewController.swift; path = Library/MFMailComposeViewController.swift; sourceTree = "<group>"; };
		0127FC5B1C98C11500E335C6 /* SFSafariViewController.swift */ = {isa = PBXFileReference; fileEncoding = 4; lastKnownFileType = sourcecode.swift; name = SFSafariViewController.swift; path = Library/SFSafariViewController.swift; sourceTree = "<group>"; };
		0151AE871C8F60370067F1BE /* UIColor.swift */ = {isa = PBXFileReference; fileEncoding = 4; lastKnownFileType = sourcecode.swift; path = UIColor.swift; sourceTree = "<group>"; };
		0151AEAD1C8F61870067F1BE /* Styles.swift */ = {isa = PBXFileReference; fileEncoding = 4; lastKnownFileType = sourcecode.swift; path = Styles.swift; sourceTree = "<group>"; };
		0151AEB01C8F6FD80067F1BE /* StyledLabel.swift */ = {isa = PBXFileReference; fileEncoding = 4; lastKnownFileType = sourcecode.swift; path = StyledLabel.swift; sourceTree = "<group>"; };
		0151AEB91C8F811C0067F1BE /* BorderButton.swift */ = {isa = PBXFileReference; fileEncoding = 4; lastKnownFileType = sourcecode.swift; path = BorderButton.swift; sourceTree = "<group>"; };
		0176E13A1C9742FD009CA092 /* UIBarButtonItem.swift */ = {isa = PBXFileReference; fileEncoding = 4; lastKnownFileType = sourcecode.swift; path = UIBarButtonItem.swift; sourceTree = "<group>"; };
		0176E19A1C976703009CA092 /* UITextfield+LocalizedPlaceholderKeyTests.swift */ = {isa = PBXFileReference; fileEncoding = 4; lastKnownFileType = sourcecode.swift; path = "UITextfield+LocalizedPlaceholderKeyTests.swift"; sourceTree = "<group>"; };
		018F1F821C8E182200643DAA /* LoginViewController.swift */ = {isa = PBXFileReference; fileEncoding = 4; lastKnownFileType = sourcecode.swift; path = LoginViewController.swift; sourceTree = "<group>"; };
		018F1FA81C8E1A8200643DAA /* LoginToutViewModel.swift */ = {isa = PBXFileReference; fileEncoding = 4; lastKnownFileType = sourcecode.swift; name = LoginToutViewModel.swift; path = ../Views/Controllers/LoginToutViewModel.swift; sourceTree = "<group>"; };
		019502011C8E3EF700F31304 /* LoginViewModel.swift */ = {isa = PBXFileReference; fileEncoding = 4; lastKnownFileType = sourcecode.swift; name = LoginViewModel.swift; path = ../Views/Controllers/LoginViewModel.swift; sourceTree = "<group>"; };
		01A1DC4C1C965C7D005761A8 /* UIAlertController.swift */ = {isa = PBXFileReference; fileEncoding = 4; lastKnownFileType = sourcecode.swift; path = UIAlertController.swift; sourceTree = "<group>"; };
		01A7A4BF1C9690220036E553 /* UITextField+LocalizedPlaceholderKey.swift */ = {isa = PBXFileReference; fileEncoding = 4; lastKnownFileType = sourcecode.swift; path = "UITextField+LocalizedPlaceholderKey.swift"; sourceTree = "<group>"; };
		01BDFFB11C87AAD0002E8D34 /* Base */ = {isa = PBXFileReference; lastKnownFileType = file.storyboard; name = Base; path = Base.lproj/Login.storyboard; sourceTree = "<group>"; };
		01EFBC881C91FB770094EEC2 /* UIColorTests.swift */ = {isa = PBXFileReference; fileEncoding = 4; lastKnownFileType = sourcecode.swift; path = UIColorTests.swift; sourceTree = "<group>"; };
		01EFBCAE1C92036E0094EEC2 /* StyledLabelTests.swift */ = {isa = PBXFileReference; fileEncoding = 4; lastKnownFileType = sourcecode.swift; path = StyledLabelTests.swift; sourceTree = "<group>"; };
		01EFBCB21C920A7E0094EEC2 /* BorderButtonTests.swift */ = {isa = PBXFileReference; fileEncoding = 4; lastKnownFileType = sourcecode.swift; path = BorderButtonTests.swift; sourceTree = "<group>"; };
		01EFBCB51C921EA20094EEC2 /* StylesTests.swift */ = {isa = PBXFileReference; fileEncoding = 4; lastKnownFileType = sourcecode.swift; path = StylesTests.swift; sourceTree = "<group>"; };
		802800571C88F64D00141235 /* Base.xcconfig */ = {isa = PBXFileReference; lastKnownFileType = text.xcconfig; name = Base.xcconfig; path = Configs/Base.xcconfig; sourceTree = "<group>"; };
		807571ED1C88B8E200E7DA8A /* AlamofireImage.xcodeproj */ = {isa = PBXFileReference; lastKnownFileType = "wrapper.pb-project"; name = AlamofireImage.xcodeproj; path = Frameworks/AlamofireImage/AlamofireImage.xcodeproj; sourceTree = "<group>"; };
		807572061C88DD7900E7DA8A /* Alamofire.xcodeproj */ = {isa = PBXFileReference; lastKnownFileType = "wrapper.pb-project"; name = Alamofire.xcodeproj; path = Frameworks/KsApi/Frameworks/Alamofire/Alamofire.xcodeproj; sourceTree = "<group>"; };
		8075721E1C88DD8100E7DA8A /* Models.xcodeproj */ = {isa = PBXFileReference; lastKnownFileType = "wrapper.pb-project"; name = Models.xcodeproj; path = Frameworks/KsApi/Frameworks/Models/Models.xcodeproj; sourceTree = "<group>"; };
		8075722D1C88DD8A00E7DA8A /* ReactiveExtensions.xcodeproj */ = {isa = PBXFileReference; lastKnownFileType = "wrapper.pb-project"; name = ReactiveExtensions.xcodeproj; path = Frameworks/KsApi/Frameworks/ReactiveExtensions/ReactiveExtensions.xcodeproj; sourceTree = "<group>"; };
		8075723C1C88DDB300E7DA8A /* Argo.xcodeproj */ = {isa = PBXFileReference; lastKnownFileType = "wrapper.pb-project"; name = Argo.xcodeproj; path = Frameworks/KsApi/Frameworks/Models/Frameworks/Argo/Argo.xcodeproj; sourceTree = "<group>"; };
		807572541C88DDCC00E7DA8A /* Curry.xcodeproj */ = {isa = PBXFileReference; lastKnownFileType = "wrapper.pb-project"; name = Curry.xcodeproj; path = Frameworks/KsApi/Frameworks/Models/Frameworks/Argo/Carthage/Checkouts/Curry/Curry.xcodeproj; sourceTree = "<group>"; };
		807572631C88DDDF00E7DA8A /* ReactiveCocoa.xcodeproj */ = {isa = PBXFileReference; lastKnownFileType = "wrapper.pb-project"; name = ReactiveCocoa.xcodeproj; path = Frameworks/KsApi/Frameworks/ReactiveExtensions/Frameworks/ReactiveCocoa/ReactiveCocoa.xcodeproj; sourceTree = "<group>"; };
		80FE73171C88F30700BE0137 /* Result.xcodeproj */ = {isa = PBXFileReference; lastKnownFileType = "wrapper.pb-project"; name = Result.xcodeproj; path = Frameworks/KsApi/Frameworks/ReactiveExtensions/Frameworks/ReactiveCocoa/Carthage/Checkouts/Result/Result.xcodeproj; sourceTree = "<group>"; };
		A72153911C5D62E800127699 /* HomeViewModelInputs.swift */ = {isa = PBXFileReference; fileEncoding = 4; lastKnownFileType = sourcecode.swift; path = HomeViewModelInputs.swift; sourceTree = "<group>"; };
		A72153931C5D630300127699 /* HomeViewModelOutputs.swift */ = {isa = PBXFileReference; fileEncoding = 4; lastKnownFileType = sourcecode.swift; path = HomeViewModelOutputs.swift; sourceTree = "<group>"; };
		A721DF611C8CF503000CB97C /* TrackingClientType.swift */ = {isa = PBXFileReference; fileEncoding = 4; lastKnownFileType = sourcecode.swift; path = TrackingClientType.swift; sourceTree = "<group>"; };
		A721DF641C8CF5A3000CB97C /* KoalaTrackingClient.swift */ = {isa = PBXFileReference; fileEncoding = 4; lastKnownFileType = sourcecode.swift; path = KoalaTrackingClient.swift; sourceTree = "<group>"; };
		A721DF671C8CFAEB000CB97C /* Koala.swift */ = {isa = PBXFileReference; fileEncoding = 4; lastKnownFileType = sourcecode.swift; path = Koala.swift; sourceTree = "<group>"; };
		A721DF6A1C8CFAF6000CB97C /* MockTrackingClient.swift */ = {isa = PBXFileReference; fileEncoding = 4; lastKnownFileType = sourcecode.swift; path = MockTrackingClient.swift; sourceTree = "<group>"; };
		A721DF7F1C8D1F3C000CB97C /* koala-endpoint.config */ = {isa = PBXFileReference; fileEncoding = 4; lastKnownFileType = text; path = "koala-endpoint.config"; sourceTree = "<group>"; };
		A7285C9A1C8E8DCF00D83297 /* ProjectViewController.swift */ = {isa = PBXFileReference; fileEncoding = 4; lastKnownFileType = sourcecode.swift; path = ProjectViewController.swift; sourceTree = "<group>"; };
		A7285CC01C8E8DDB00D83297 /* ProjectViewModel.swift */ = {isa = PBXFileReference; fileEncoding = 4; lastKnownFileType = sourcecode.swift; path = ProjectViewModel.swift; sourceTree = "<group>"; };
		A7285CC31C8E915B00D83297 /* ProjectMainCell.swift */ = {isa = PBXFileReference; fileEncoding = 4; lastKnownFileType = sourcecode.swift; path = ProjectMainCell.swift; sourceTree = "<group>"; };
		A73171981C8EA20300AC07C5 /* ProjectDataSource.swift */ = {isa = PBXFileReference; fileEncoding = 4; lastKnownFileType = sourcecode.swift; path = ProjectDataSource.swift; sourceTree = "<group>"; };
		A73171BE1C8EA27400AC07C5 /* ProjectMainViewModel.swift */ = {isa = PBXFileReference; fileEncoding = 4; lastKnownFileType = sourcecode.swift; path = ProjectMainViewModel.swift; sourceTree = "<group>"; };
		A751A51E1C85EC0B009C5DEA /* DiscoveryViewController.swift */ = {isa = PBXFileReference; fileEncoding = 4; lastKnownFileType = sourcecode.swift; path = DiscoveryViewController.swift; sourceTree = "<group>"; };
		A755113C1C8642B3005355CF /* Library.framework */ = {isa = PBXFileReference; explicitFileType = wrapper.framework; includeInIndex = 0; path = Library.framework; sourceTree = BUILT_PRODUCTS_DIR; };
		A75511451C8642B3005355CF /* Library-iOSTests.xctest */ = {isa = PBXFileReference; explicitFileType = wrapper.cfbundle; includeInIndex = 0; path = "Library-iOSTests.xctest"; sourceTree = BUILT_PRODUCTS_DIR; };
		A75511891C8645A0005355CF /* AppEnvironmentTests.swift */ = {isa = PBXFileReference; fileEncoding = 4; lastKnownFileType = sourcecode.swift; path = AppEnvironmentTests.swift; sourceTree = "<group>"; };
		A755118A1C8645A0005355CF /* EnvironmentTests.swift */ = {isa = PBXFileReference; fileEncoding = 4; lastKnownFileType = sourcecode.swift; path = EnvironmentTests.swift; sourceTree = "<group>"; };
		A755118B1C8645A0005355CF /* FormatTests.swift */ = {isa = PBXFileReference; fileEncoding = 4; lastKnownFileType = sourcecode.swift; path = FormatTests.swift; sourceTree = "<group>"; };
		A755118C1C8645A0005355CF /* LanguageTests.swift */ = {isa = PBXFileReference; fileEncoding = 4; lastKnownFileType = sourcecode.swift; path = LanguageTests.swift; sourceTree = "<group>"; };
		A755118D1C8645A0005355CF /* LaunchedCountriesTests.swift */ = {isa = PBXFileReference; fileEncoding = 4; lastKnownFileType = sourcecode.swift; path = LaunchedCountriesTests.swift; sourceTree = "<group>"; };
		A755118E1C8645A0005355CF /* LocalizedStringTests.swift */ = {isa = PBXFileReference; fileEncoding = 4; lastKnownFileType = sourcecode.swift; path = LocalizedStringTests.swift; sourceTree = "<group>"; };
		A755118F1C8645A0005355CF /* String+SimpleHTMLTests.swift */ = {isa = PBXFileReference; fileEncoding = 4; lastKnownFileType = sourcecode.swift; path = "String+SimpleHTMLTests.swift"; sourceTree = "<group>"; };
		A75511901C8645A0005355CF /* UIButton+LocalizedKeyTests.swift */ = {isa = PBXFileReference; fileEncoding = 4; lastKnownFileType = sourcecode.swift; path = "UIButton+LocalizedKeyTests.swift"; sourceTree = "<group>"; };
		A75511911C8645A0005355CF /* UILabel+IBClearTests.swift */ = {isa = PBXFileReference; fileEncoding = 4; lastKnownFileType = sourcecode.swift; path = "UILabel+IBClearTests.swift"; sourceTree = "<group>"; };
		A75511921C8645A0005355CF /* UILabel+LocalizedKeyTests.swift */ = {isa = PBXFileReference; fileEncoding = 4; lastKnownFileType = sourcecode.swift; path = "UILabel+LocalizedKeyTests.swift"; sourceTree = "<group>"; };
		A75511931C8645A0005355CF /* UILabel+SimpleHTMLTests.swift */ = {isa = PBXFileReference; fileEncoding = 4; lastKnownFileType = sourcecode.swift; path = "UILabel+SimpleHTMLTests.swift"; sourceTree = "<group>"; };
		A75511A11C86460B005355CF /* MockBundle.swift */ = {isa = PBXFileReference; fileEncoding = 4; lastKnownFileType = sourcecode.swift; path = MockBundle.swift; sourceTree = "<group>"; };
		A75511A31C86460B005355CF /* XCTestCase+AppEnvironment.swift */ = {isa = PBXFileReference; fileEncoding = 4; lastKnownFileType = sourcecode.swift; path = "XCTestCase+AppEnvironment.swift"; sourceTree = "<group>"; };
		A75511DA1C8647D9005355CF /* Library.framework */ = {isa = PBXFileReference; explicitFileType = wrapper.framework; includeInIndex = 0; path = Library.framework; sourceTree = BUILT_PRODUCTS_DIR; };
		A75512011C865321005355CF /* Library-tvOSTests.xctest */ = {isa = PBXFileReference; explicitFileType = wrapper.cfbundle; includeInIndex = 0; path = "Library-tvOSTests.xctest"; sourceTree = BUILT_PRODUCTS_DIR; };
		A75AB1E01C8A8255002FC3E6 /* ActivitiesViewModel.swift */ = {isa = PBXFileReference; fileEncoding = 4; lastKnownFileType = sourcecode.swift; path = ActivitiesViewModel.swift; sourceTree = "<group>"; };
		A75AB1F81C8A84B5002FC3E6 /* ActivitiesDataSource.swift */ = {isa = PBXFileReference; fileEncoding = 4; lastKnownFileType = sourcecode.swift; path = ActivitiesDataSource.swift; sourceTree = "<group>"; };
		A75AB2211C8A85D1002FC3E6 /* ActivityUpdateCell.swift */ = {isa = PBXFileReference; fileEncoding = 4; lastKnownFileType = sourcecode.swift; path = ActivityUpdateCell.swift; sourceTree = "<group>"; };
		A75AB2241C8B407F002FC3E6 /* ActivityFriendBackingCell.swift */ = {isa = PBXFileReference; fileEncoding = 4; lastKnownFileType = sourcecode.swift; path = ActivityFriendBackingCell.swift; sourceTree = "<group>"; };
		A75CBDE61C8A26F800758C55 /* AppDelegateViewModel.swift */ = {isa = PBXFileReference; fileEncoding = 4; lastKnownFileType = sourcecode.swift; path = AppDelegateViewModel.swift; sourceTree = "<group>"; };
		A761269E1C90C94000EDCCB9 /* MVVMCollectionViewController.swift */ = {isa = PBXFileReference; fileEncoding = 4; lastKnownFileType = sourcecode.swift; path = MVVMCollectionViewController.swift; sourceTree = "<group>"; };
		A761269F1C90C94000EDCCB9 /* MVVMDataSource.swift */ = {isa = PBXFileReference; fileEncoding = 4; lastKnownFileType = sourcecode.swift; path = MVVMDataSource.swift; sourceTree = "<group>"; };
		A76126A01C90C94000EDCCB9 /* MVVMTableViewController.swift */ = {isa = PBXFileReference; fileEncoding = 4; lastKnownFileType = sourcecode.swift; path = MVVMTableViewController.swift; sourceTree = "<group>"; };
		A76126A11C90C94000EDCCB9 /* MVVMViewController.swift */ = {isa = PBXFileReference; fileEncoding = 4; lastKnownFileType = sourcecode.swift; path = MVVMViewController.swift; sourceTree = "<group>"; };
		A76126A21C90C94000EDCCB9 /* SimpleDataSource.swift */ = {isa = PBXFileReference; fileEncoding = 4; lastKnownFileType = sourcecode.swift; path = SimpleDataSource.swift; sourceTree = "<group>"; };
		A76126A31C90C94000EDCCB9 /* SimpleViewModel.swift */ = {isa = PBXFileReference; fileEncoding = 4; lastKnownFileType = sourcecode.swift; path = SimpleViewModel.swift; sourceTree = "<group>"; };
		A76126A41C90C94000EDCCB9 /* UICollectionView-Extensions.swift */ = {isa = PBXFileReference; fileEncoding = 4; lastKnownFileType = sourcecode.swift; path = "UICollectionView-Extensions.swift"; sourceTree = "<group>"; };
		A76126A51C90C94000EDCCB9 /* UICollectionViewCell-Extensions.swift */ = {isa = PBXFileReference; fileEncoding = 4; lastKnownFileType = sourcecode.swift; path = "UICollectionViewCell-Extensions.swift"; sourceTree = "<group>"; };
		A76126A61C90C94000EDCCB9 /* UITableView-Extensions.swift */ = {isa = PBXFileReference; fileEncoding = 4; lastKnownFileType = sourcecode.swift; path = "UITableView-Extensions.swift"; sourceTree = "<group>"; };
		A76126A71C90C94000EDCCB9 /* UITableViewCell-Extensions.swift */ = {isa = PBXFileReference; fileEncoding = 4; lastKnownFileType = sourcecode.swift; path = "UITableViewCell-Extensions.swift"; sourceTree = "<group>"; };
		A76126A81C90C94000EDCCB9 /* UIView-DefaultReusableId.swift */ = {isa = PBXFileReference; fileEncoding = 4; lastKnownFileType = sourcecode.swift; path = "UIView-DefaultReusableId.swift"; sourceTree = "<group>"; };
		A76126A91C90C94000EDCCB9 /* UIViewController-DefaultNib.swift */ = {isa = PBXFileReference; fileEncoding = 4; lastKnownFileType = sourcecode.swift; path = "UIViewController-DefaultNib.swift"; sourceTree = "<group>"; };
		A76126AA1C90C94000EDCCB9 /* ViewModel.swift */ = {isa = PBXFileReference; fileEncoding = 4; lastKnownFileType = sourcecode.swift; path = ViewModel.swift; sourceTree = "<group>"; };
		A761275D1C93052400EDCCB9 /* CGColorRef.swift */ = {isa = PBXFileReference; fileEncoding = 4; lastKnownFileType = sourcecode.swift; path = CGColorRef.swift; sourceTree = "<group>"; };
		A762EFF11C8CC663005581A4 /* ActivityFriendFollowCell.swift */ = {isa = PBXFileReference; fileEncoding = 4; lastKnownFileType = sourcecode.swift; path = ActivityFriendFollowCell.swift; sourceTree = "<group>"; };
		A762F0171C8CC672005581A4 /* ActivityFriendFollowViewModel.swift */ = {isa = PBXFileReference; fileEncoding = 4; lastKnownFileType = sourcecode.swift; path = ActivityFriendFollowViewModel.swift; sourceTree = "<group>"; };
		A762F01B1C8CD2B3005581A4 /* ActivityStateChangeCell.swift */ = {isa = PBXFileReference; fileEncoding = 4; lastKnownFileType = sourcecode.swift; path = ActivityStateChangeCell.swift; sourceTree = "<group>"; };
		A762F01E1C8CD2C0005581A4 /* ActivityStateChangeViewModel.swift */ = {isa = PBXFileReference; fileEncoding = 4; lastKnownFileType = sourcecode.swift; path = ActivityStateChangeViewModel.swift; sourceTree = "<group>"; };
		A77518FC1C8C8ADA0022F175 /* ActivityUpdateViewModel.swift */ = {isa = PBXFileReference; fileEncoding = 4; lastKnownFileType = sourcecode.swift; path = ActivityUpdateViewModel.swift; sourceTree = "<group>"; };
		A77518FF1C8C97510022F175 /* ActivityFriendBackingViewModel.swift */ = {isa = PBXFileReference; fileEncoding = 4; lastKnownFileType = sourcecode.swift; path = ActivityFriendBackingViewModel.swift; sourceTree = "<group>"; };
		A775190F1C8CADC80022F175 /* AppDelegateViewModelTests.swift */ = {isa = PBXFileReference; fileEncoding = 4; lastKnownFileType = sourcecode.swift; path = AppDelegateViewModelTests.swift; sourceTree = "<group>"; };
		A77519131C8CADFE0022F175 /* ActivitiesViewModelTests.swift */ = {isa = PBXFileReference; fileEncoding = 4; lastKnownFileType = sourcecode.swift; path = ActivitiesViewModelTests.swift; sourceTree = "<group>"; };
		A77519211C8CB0360022F175 /* CircleAvatarImageViewTests.swift */ = {isa = PBXFileReference; fileEncoding = 4; lastKnownFileType = sourcecode.swift; path = CircleAvatarImageViewTests.swift; sourceTree = "<group>"; };
		A7B693F41C8778A900C49A4F /* hockeyapp.config */ = {isa = PBXFileReference; fileEncoding = 4; lastKnownFileType = text; path = hockeyapp.config; sourceTree = "<group>"; };
		A7B693FE1C8789C100C49A4F /* HockeyManagerType.swift */ = {isa = PBXFileReference; fileEncoding = 4; lastKnownFileType = sourcecode.swift; path = HockeyManagerType.swift; sourceTree = "<group>"; };
		A7B694271C87A04C00C49A4F /* HockeySDK.framework */ = {isa = PBXFileReference; lastKnownFileType = wrapper.framework; path = HockeySDK.framework; sourceTree = "<group>"; };
		A7B694291C87A04C00C49A4F /* HockeySDKResources.bundle */ = {isa = PBXFileReference; lastKnownFileType = "wrapper.plug-in"; path = HockeySDKResources.bundle; sourceTree = "<group>"; };
		A7B694301C87A07100C49A4F /* HockeySDK.framework */ = {isa = PBXFileReference; lastKnownFileType = wrapper.framework; path = HockeySDK.framework; sourceTree = "<group>"; };
		A7B694321C87A07100C49A4F /* HockeySDKResources.bundle */ = {isa = PBXFileReference; lastKnownFileType = "wrapper.plug-in"; path = HockeySDKResources.bundle; sourceTree = "<group>"; };
		A7C725781C85D36D005A016B /* AppEnvironment.swift */ = {isa = PBXFileReference; fileEncoding = 4; lastKnownFileType = sourcecode.swift; path = AppEnvironment.swift; sourceTree = "<group>"; };
		A7C725791C85D36D005A016B /* AssetImageGeneratorType.swift */ = {isa = PBXFileReference; fileEncoding = 4; lastKnownFileType = sourcecode.swift; path = AssetImageGeneratorType.swift; sourceTree = "<group>"; };
		A7C7257A1C85D36D005A016B /* AVPlayerView.swift */ = {isa = PBXFileReference; fileEncoding = 4; lastKnownFileType = sourcecode.swift; path = AVPlayerView.swift; sourceTree = "<group>"; };
		A7C7257C1C85D36D005A016B /* CurrentUser.swift */ = {isa = PBXFileReference; fileEncoding = 4; lastKnownFileType = sourcecode.swift; path = CurrentUser.swift; sourceTree = "<group>"; };
		A7C7257D1C85D36D005A016B /* KeyValueStoreType.swift */ = {isa = PBXFileReference; fileEncoding = 4; lastKnownFileType = sourcecode.swift; path = KeyValueStoreType.swift; sourceTree = "<group>"; };
		A7C7257E1C85D36D005A016B /* MultiKeyValueStore.swift */ = {isa = PBXFileReference; fileEncoding = 4; lastKnownFileType = sourcecode.swift; path = MultiKeyValueStore.swift; sourceTree = "<group>"; };
		A7C7257F1C85D36D005A016B /* Environment.swift */ = {isa = PBXFileReference; fileEncoding = 4; lastKnownFileType = sourcecode.swift; path = Environment.swift; sourceTree = "<group>"; };
		A7C725801C85D36D005A016B /* Format.swift */ = {isa = PBXFileReference; fileEncoding = 4; lastKnownFileType = sourcecode.swift; path = Format.swift; sourceTree = "<group>"; };
		A7C725811C85D36D005A016B /* GradientView.swift */ = {isa = PBXFileReference; fileEncoding = 4; lastKnownFileType = sourcecode.swift; path = GradientView.swift; sourceTree = "<group>"; };
		A7C725821C85D36D005A016B /* Language.swift */ = {isa = PBXFileReference; fileEncoding = 4; lastKnownFileType = sourcecode.swift; path = Language.swift; sourceTree = "<group>"; };
		A7C725831C85D36D005A016B /* LaunchedCountries.swift */ = {isa = PBXFileReference; fileEncoding = 4; lastKnownFileType = sourcecode.swift; path = LaunchedCountries.swift; sourceTree = "<group>"; };
		A7C725841C85D36D005A016B /* LocalizedString.swift */ = {isa = PBXFileReference; fileEncoding = 4; lastKnownFileType = sourcecode.swift; path = LocalizedString.swift; sourceTree = "<group>"; };
		A7C725911C85D36D005A016B /* NSBundleType.swift */ = {isa = PBXFileReference; fileEncoding = 4; lastKnownFileType = sourcecode.swift; path = NSBundleType.swift; sourceTree = "<group>"; };
		A7C725921C85D36D005A016B /* String+SimpleHTML.swift */ = {isa = PBXFileReference; fileEncoding = 4; lastKnownFileType = sourcecode.swift; path = "String+SimpleHTML.swift"; sourceTree = "<group>"; };
		A7C725931C85D36D005A016B /* Strings.swift */ = {isa = PBXFileReference; fileEncoding = 4; lastKnownFileType = sourcecode.swift; path = Strings.swift; sourceTree = "<group>"; };
		A7C725941C85D36D005A016B /* UIButton+LocalizedKey.swift */ = {isa = PBXFileReference; fileEncoding = 4; lastKnownFileType = sourcecode.swift; path = "UIButton+LocalizedKey.swift"; sourceTree = "<group>"; };
		A7C725951C85D36D005A016B /* UIGestureRecognizer-Extensions.swift */ = {isa = PBXFileReference; fileEncoding = 4; lastKnownFileType = sourcecode.swift; path = "UIGestureRecognizer-Extensions.swift"; sourceTree = "<group>"; };
		A7C725961C85D36D005A016B /* UILabel+IBClear.swift */ = {isa = PBXFileReference; fileEncoding = 4; lastKnownFileType = sourcecode.swift; path = "UILabel+IBClear.swift"; sourceTree = "<group>"; };
		A7C725971C85D36D005A016B /* UILabel+LocalizedKey.swift */ = {isa = PBXFileReference; fileEncoding = 4; lastKnownFileType = sourcecode.swift; path = "UILabel+LocalizedKey.swift"; sourceTree = "<group>"; };
		A7C725981C85D36D005A016B /* UILabel+SimpleHTML.swift */ = {isa = PBXFileReference; fileEncoding = 4; lastKnownFileType = sourcecode.swift; path = "UILabel+SimpleHTML.swift"; sourceTree = "<group>"; };
		A7C725991C85D36D005A016B /* UIPress-Extensions.swift */ = {isa = PBXFileReference; fileEncoding = 4; lastKnownFileType = sourcecode.swift; path = "UIPress-Extensions.swift"; sourceTree = "<group>"; };
		A7C7959E1C873A870081977F /* Kickstarter_Framework.framework */ = {isa = PBXFileReference; explicitFileType = wrapper.framework; includeInIndex = 0; path = Kickstarter_Framework.framework; sourceTree = BUILT_PRODUCTS_DIR; };
		A7C795C71C873B800081977F /* Kickstarter-iOS.playground */ = {isa = PBXFileReference; lastKnownFileType = file.playground; path = "Kickstarter-iOS.playground"; sourceTree = "<group>"; };
		A7C795CD1C873BD50081977F /* Kickstarter_Framework.framework */ = {isa = PBXFileReference; explicitFileType = wrapper.framework; includeInIndex = 0; path = Kickstarter_Framework.framework; sourceTree = BUILT_PRODUCTS_DIR; };
		A7C7961F1C873CD90081977F /* Kickstarter-tvOS.playground */ = {isa = PBXFileReference; lastKnownFileType = file.playground; path = "Kickstarter-tvOS.playground"; sourceTree = "<group>"; };
		A7D1F8E41C84FB55000D41D5 /* KsApi.xcodeproj */ = {isa = PBXFileReference; lastKnownFileType = "wrapper.pb-project"; name = KsApi.xcodeproj; path = Frameworks/KsApi/KsApi.xcodeproj; sourceTree = "<group>"; };
		A7D1F9021C84FB5F000D41D5 /* Prelude.xcodeproj */ = {isa = PBXFileReference; lastKnownFileType = "wrapper.pb-project"; name = Prelude.xcodeproj; path = Frameworks/Prelude/Prelude.xcodeproj; sourceTree = "<group>"; };
		A7D1F9451C850B7C000D41D5 /* Kickstarter.app */ = {isa = PBXFileReference; explicitFileType = wrapper.application; includeInIndex = 0; path = Kickstarter.app; sourceTree = BUILT_PRODUCTS_DIR; };
		A7D1F9471C850B7C000D41D5 /* AppDelegate.swift */ = {isa = PBXFileReference; lastKnownFileType = sourcecode.swift; path = AppDelegate.swift; sourceTree = "<group>"; };
		A7D1F94E1C850B7C000D41D5 /* Base */ = {isa = PBXFileReference; lastKnownFileType = file.storyboard; name = Base; path = Base.lproj/Main.storyboard; sourceTree = "<group>"; };
		A7D1F9501C850B7C000D41D5 /* Assets.xcassets */ = {isa = PBXFileReference; lastKnownFileType = folder.assetcatalog; path = Assets.xcassets; sourceTree = "<group>"; };
		A7D1F9531C850B7C000D41D5 /* Base */ = {isa = PBXFileReference; lastKnownFileType = file.storyboard; name = Base; path = Base.lproj/LaunchScreen.storyboard; sourceTree = "<group>"; };
		A7D1F9551C850B7C000D41D5 /* Info.plist */ = {isa = PBXFileReference; lastKnownFileType = text.plist.xml; path = Info.plist; sourceTree = "<group>"; };
		A7D1F95A1C850B7C000D41D5 /* Kickstarter-iOSTests.xctest */ = {isa = PBXFileReference; explicitFileType = wrapper.cfbundle; includeInIndex = 0; path = "Kickstarter-iOSTests.xctest"; sourceTree = BUILT_PRODUCTS_DIR; };
		A7D1F96B1C850C34000D41D5 /* HomeViewModelTests.swift */ = {isa = PBXFileReference; fileEncoding = 4; lastKnownFileType = sourcecode.swift; path = HomeViewModelTests.swift; sourceTree = "<group>"; };
		A7D1F96C1C850C34000D41D5 /* Info.plist */ = {isa = PBXFileReference; fileEncoding = 4; lastKnownFileType = text.plist.xml; path = Info.plist; sourceTree = "<group>"; };
		A7D1F96D1C850C34000D41D5 /* kickstartertvTests.swift */ = {isa = PBXFileReference; fileEncoding = 4; lastKnownFileType = sourcecode.swift; path = kickstartertvTests.swift; sourceTree = "<group>"; };
		A7D1F9711C850C34000D41D5 /* PlaylistViewModelTests.swift */ = {isa = PBXFileReference; fileEncoding = 4; lastKnownFileType = sourcecode.swift; path = PlaylistViewModelTests.swift; sourceTree = "<group>"; };
		A7D1F9741C850C34000D41D5 /* MockAssetImageGenerators.swift */ = {isa = PBXFileReference; fileEncoding = 4; lastKnownFileType = sourcecode.swift; path = MockAssetImageGenerators.swift; sourceTree = "<group>"; };
		A7D1F9751C850C34000D41D5 /* MockBundle.swift */ = {isa = PBXFileReference; fileEncoding = 4; lastKnownFileType = sourcecode.swift; path = MockBundle.swift; sourceTree = "<group>"; };
		A7D1F9901C850CB2000D41D5 /* Info.plist */ = {isa = PBXFileReference; fileEncoding = 4; lastKnownFileType = text.plist.xml; path = Info.plist; sourceTree = "<group>"; };
		A7D1F9911C850CB2000D41D5 /* KickstarterTests.swift */ = {isa = PBXFileReference; fileEncoding = 4; lastKnownFileType = sourcecode.swift; path = KickstarterTests.swift; sourceTree = "<group>"; };
		A7D596CA1C5D75260047CB3E /* ProjectViewModelInputs.swift */ = {isa = PBXFileReference; fileEncoding = 4; lastKnownFileType = sourcecode.swift; path = ProjectViewModelInputs.swift; sourceTree = "<group>"; };
		A7D596D01C5D755F0047CB3E /* ProjectViewModelOutputs.swift */ = {isa = PBXFileReference; fileEncoding = 4; lastKnownFileType = sourcecode.swift; path = ProjectViewModelOutputs.swift; sourceTree = "<group>"; };
		A7D596D21C5D75B80047CB3E /* ProjectViewModelErrors.swift */ = {isa = PBXFileReference; fileEncoding = 4; lastKnownFileType = sourcecode.swift; path = ProjectViewModelErrors.swift; sourceTree = "<group>"; };
		A7DB15181C5E91E300AB6E5A /* PlaylistViewModelInputs.swift */ = {isa = PBXFileReference; fileEncoding = 4; lastKnownFileType = sourcecode.swift; path = PlaylistViewModelInputs.swift; sourceTree = "<group>"; };
		A7DB151A1C5E91F900AB6E5A /* PlaylistViewModelOutputs.swift */ = {isa = PBXFileReference; fileEncoding = 4; lastKnownFileType = sourcecode.swift; path = PlaylistViewModelOutputs.swift; sourceTree = "<group>"; };
		A7E06C791C5A6EB300EBDCC2 /* Kickstarter.app */ = {isa = PBXFileReference; explicitFileType = wrapper.application; includeInIndex = 0; path = Kickstarter.app; sourceTree = BUILT_PRODUCTS_DIR; };
		A7E06C7C1C5A6EB300EBDCC2 /* AppDelegate.swift */ = {isa = PBXFileReference; lastKnownFileType = sourcecode.swift; path = AppDelegate.swift; sourceTree = "<group>"; };
		A7E06C7E1C5A6EB300EBDCC2 /* ViewController.swift */ = {isa = PBXFileReference; lastKnownFileType = sourcecode.swift; path = ViewController.swift; sourceTree = "<group>"; };
		A7E06C811C5A6EB300EBDCC2 /* Base */ = {isa = PBXFileReference; lastKnownFileType = file.storyboard; name = Base; path = Base.lproj/Main.storyboard; sourceTree = "<group>"; };
		A7E06C831C5A6EB300EBDCC2 /* Assets.xcassets */ = {isa = PBXFileReference; lastKnownFileType = folder.assetcatalog; path = Assets.xcassets; sourceTree = "<group>"; };
		A7E06C8A1C5A6EB300EBDCC2 /* Kickstarter.xctest */ = {isa = PBXFileReference; explicitFileType = wrapper.cfbundle; includeInIndex = 0; path = Kickstarter.xctest; sourceTree = BUILT_PRODUCTS_DIR; };
		A7E06CA81C5BFB3800EBDCC2 /* DiscoveryProjectData.swift */ = {isa = PBXFileReference; fileEncoding = 4; lastKnownFileType = sourcecode.swift; path = DiscoveryProjectData.swift; sourceTree = "<group>"; };
		A7E06CA91C5BFB3800EBDCC2 /* HomePlaylistsDataSource.swift */ = {isa = PBXFileReference; fileEncoding = 4; lastKnownFileType = sourcecode.swift; path = HomePlaylistsDataSource.swift; sourceTree = "<group>"; };
		A7E06CAA1C5BFB3800EBDCC2 /* PlaylistTrayDataSource.swift */ = {isa = PBXFileReference; fileEncoding = 4; lastKnownFileType = sourcecode.swift; path = PlaylistTrayDataSource.swift; sourceTree = "<group>"; };
		A7E06CAB1C5BFB3800EBDCC2 /* ProjectsDataSource.swift */ = {isa = PBXFileReference; fileEncoding = 4; lastKnownFileType = sourcecode.swift; path = ProjectsDataSource.swift; sourceTree = "<group>"; };
		A7E06CAC1C5BFB3800EBDCC2 /* ProjectViewDataSource.swift */ = {isa = PBXFileReference; fileEncoding = 4; lastKnownFileType = sourcecode.swift; path = ProjectViewDataSource.swift; sourceTree = "<group>"; };
		A7E06CAD1C5BFB3800EBDCC2 /* SearchDataSource.swift */ = {isa = PBXFileReference; fileEncoding = 4; lastKnownFileType = sourcecode.swift; path = SearchDataSource.swift; sourceTree = "<group>"; };
		A7E06CAF1C5BFB3800EBDCC2 /* ionicons.ttf */ = {isa = PBXFileReference; lastKnownFileType = file; path = ionicons.ttf; sourceTree = "<group>"; };
		A7E06CB11C5BFB3800EBDCC2 /* Playlist.swift */ = {isa = PBXFileReference; fileEncoding = 4; lastKnownFileType = sourcecode.swift; path = Playlist.swift; sourceTree = "<group>"; };
		A7E06CB31C5BFB3800EBDCC2 /* Info.plist */ = {isa = PBXFileReference; fileEncoding = 4; lastKnownFileType = text.plist.xml; path = Info.plist; sourceTree = "<group>"; };
		A7E06CB51C5BFB3800EBDCC2 /* EmptyViewModel.swift */ = {isa = PBXFileReference; fileEncoding = 4; lastKnownFileType = sourcecode.swift; path = EmptyViewModel.swift; sourceTree = "<group>"; };
		A7E06CB61C5BFB3800EBDCC2 /* HomePlaylistViewModel.swift */ = {isa = PBXFileReference; fileEncoding = 4; lastKnownFileType = sourcecode.swift; path = HomePlaylistViewModel.swift; sourceTree = "<group>"; };
		A7E06CB71C5BFB3800EBDCC2 /* HomeViewModel.swift */ = {isa = PBXFileReference; fileEncoding = 4; lastKnownFileType = sourcecode.swift; path = HomeViewModel.swift; sourceTree = "<group>"; };
		A7E06CB81C5BFB3800EBDCC2 /* LoginViewModel.swift */ = {isa = PBXFileReference; fileEncoding = 4; lastKnownFileType = sourcecode.swift; path = LoginViewModel.swift; sourceTree = "<group>"; };
		A7E06CB91C5BFB3800EBDCC2 /* PlaylistExplorerViewModel.swift */ = {isa = PBXFileReference; fileEncoding = 4; lastKnownFileType = sourcecode.swift; path = PlaylistExplorerViewModel.swift; sourceTree = "<group>"; };
		A7E06CBA1C5BFB3800EBDCC2 /* PlaylistsMenuViewModel.swift */ = {isa = PBXFileReference; fileEncoding = 4; lastKnownFileType = sourcecode.swift; path = PlaylistsMenuViewModel.swift; sourceTree = "<group>"; };
		A7E06CBB1C5BFB3800EBDCC2 /* PlaylistTrayViewModel.swift */ = {isa = PBXFileReference; fileEncoding = 4; lastKnownFileType = sourcecode.swift; path = PlaylistTrayViewModel.swift; sourceTree = "<group>"; };
		A7E06CBC1C5BFB3800EBDCC2 /* PlaylistViewModel.swift */ = {isa = PBXFileReference; fileEncoding = 4; lastKnownFileType = sourcecode.swift; path = PlaylistViewModel.swift; sourceTree = "<group>"; };
		A7E06CBD1C5BFB3800EBDCC2 /* ProfileViewModel.swift */ = {isa = PBXFileReference; fileEncoding = 4; lastKnownFileType = sourcecode.swift; path = ProfileViewModel.swift; sourceTree = "<group>"; };
		A7E06CBE1C5BFB3800EBDCC2 /* ProjectPlayerViewModel.swift */ = {isa = PBXFileReference; fileEncoding = 4; lastKnownFileType = sourcecode.swift; path = ProjectPlayerViewModel.swift; sourceTree = "<group>"; };
		A7E06CBF1C5BFB3800EBDCC2 /* ProjectViewModel.swift */ = {isa = PBXFileReference; fileEncoding = 4; lastKnownFileType = sourcecode.swift; path = ProjectViewModel.swift; sourceTree = "<group>"; };
		A7E06CC01C5BFB3800EBDCC2 /* SearchViewModel.swift */ = {isa = PBXFileReference; fileEncoding = 4; lastKnownFileType = sourcecode.swift; path = SearchViewModel.swift; sourceTree = "<group>"; };
		A7E06CC31C5BFB3800EBDCC2 /* Base */ = {isa = PBXFileReference; lastKnownFileType = text.plist.strings; name = Base; path = Base.lproj/Localizable.strings; sourceTree = "<group>"; };
		A7E06CC41C5BFB3800EBDCC2 /* de */ = {isa = PBXFileReference; lastKnownFileType = text.plist.strings; name = de; path = de.lproj/Localizable.strings; sourceTree = "<group>"; };
		A7E06CC51C5BFB3800EBDCC2 /* es */ = {isa = PBXFileReference; lastKnownFileType = text.plist.strings; name = es; path = es.lproj/Localizable.strings; sourceTree = "<group>"; };
		A7E06CC61C5BFB3800EBDCC2 /* fr */ = {isa = PBXFileReference; lastKnownFileType = text.plist.strings; name = fr; path = fr.lproj/Localizable.strings; sourceTree = "<group>"; };
		A7E06CC91C5BFB3800EBDCC2 /* DiscoveryProjectCell.swift */ = {isa = PBXFileReference; fileEncoding = 4; lastKnownFileType = sourcecode.swift; path = DiscoveryProjectCell.swift; sourceTree = "<group>"; };
		A7E06CCA1C5BFB3800EBDCC2 /* DiscoveryProjectCell.xib */ = {isa = PBXFileReference; fileEncoding = 4; lastKnownFileType = file.xib; path = DiscoveryProjectCell.xib; sourceTree = "<group>"; };
		A7E06CCB1C5BFB3800EBDCC2 /* HomePlaylistCell.swift */ = {isa = PBXFileReference; fileEncoding = 4; lastKnownFileType = sourcecode.swift; path = HomePlaylistCell.swift; sourceTree = "<group>"; };
		A7E06CCC1C5BFB3800EBDCC2 /* HomePlaylistCell.xib */ = {isa = PBXFileReference; fileEncoding = 4; lastKnownFileType = file.xib; path = HomePlaylistCell.xib; sourceTree = "<group>"; };
		A7E06CCD1C5BFB3800EBDCC2 /* PlaylistTrayCell.swift */ = {isa = PBXFileReference; fileEncoding = 4; lastKnownFileType = sourcecode.swift; path = PlaylistTrayCell.swift; sourceTree = "<group>"; };
		A7E06CCE1C5BFB3800EBDCC2 /* PlaylistTrayCell.xib */ = {isa = PBXFileReference; fileEncoding = 4; lastKnownFileType = file.xib; path = PlaylistTrayCell.xib; sourceTree = "<group>"; };
		A7E06CCF1C5BFB3800EBDCC2 /* ProjectCell.swift */ = {isa = PBXFileReference; fileEncoding = 4; lastKnownFileType = sourcecode.swift; path = ProjectCell.swift; sourceTree = "<group>"; };
		A7E06CD01C5BFB3800EBDCC2 /* ProjectCell.xib */ = {isa = PBXFileReference; fileEncoding = 4; lastKnownFileType = file.xib; path = ProjectCell.xib; sourceTree = "<group>"; };
		A7E06CD11C5BFB3800EBDCC2 /* ProjectMoreInfoCell.swift */ = {isa = PBXFileReference; fileEncoding = 4; lastKnownFileType = sourcecode.swift; path = ProjectMoreInfoCell.swift; sourceTree = "<group>"; };
		A7E06CD21C5BFB3800EBDCC2 /* ProjectMoreInfoCell.xib */ = {isa = PBXFileReference; fileEncoding = 4; lastKnownFileType = file.xib; path = ProjectMoreInfoCell.xib; sourceTree = "<group>"; };
		A7E06CD31C5BFB3800EBDCC2 /* ProjectRecommendationsCell.swift */ = {isa = PBXFileReference; fileEncoding = 4; lastKnownFileType = sourcecode.swift; path = ProjectRecommendationsCell.swift; sourceTree = "<group>"; };
		A7E06CD41C5BFB3800EBDCC2 /* ProjectRecommendationsCell.xib */ = {isa = PBXFileReference; fileEncoding = 4; lastKnownFileType = file.xib; path = ProjectRecommendationsCell.xib; sourceTree = "<group>"; };
		A7E06CD51C5BFB3800EBDCC2 /* ProjectRewardCell.swift */ = {isa = PBXFileReference; fileEncoding = 4; lastKnownFileType = sourcecode.swift; path = ProjectRewardCell.swift; sourceTree = "<group>"; };
		A7E06CD61C5BFB3800EBDCC2 /* ProjectRewardCell.xib */ = {isa = PBXFileReference; fileEncoding = 4; lastKnownFileType = file.xib; path = ProjectRewardCell.xib; sourceTree = "<group>"; };
		A7E06CD71C5BFB3800EBDCC2 /* ProjectRewardsCollectionViewCell.swift */ = {isa = PBXFileReference; fileEncoding = 4; lastKnownFileType = sourcecode.swift; path = ProjectRewardsCollectionViewCell.swift; sourceTree = "<group>"; };
		A7E06CD81C5BFB3800EBDCC2 /* ProjectRewardsCollectionViewCell.xib */ = {isa = PBXFileReference; fileEncoding = 4; lastKnownFileType = file.xib; path = ProjectRewardsCollectionViewCell.xib; sourceTree = "<group>"; };
		A7E06CD91C5BFB3800EBDCC2 /* ProjectShelfCell.swift */ = {isa = PBXFileReference; fileEncoding = 4; lastKnownFileType = sourcecode.swift; path = ProjectShelfCell.swift; sourceTree = "<group>"; };
		A7E06CDA1C5BFB3800EBDCC2 /* ProjectShelfCell.xib */ = {isa = PBXFileReference; fileEncoding = 4; lastKnownFileType = file.xib; path = ProjectShelfCell.xib; sourceTree = "<group>"; };
		A7E06CDC1C5BFB3800EBDCC2 /* HomeViewController.swift */ = {isa = PBXFileReference; fileEncoding = 4; lastKnownFileType = sourcecode.swift; path = HomeViewController.swift; sourceTree = "<group>"; };
		A7E06CDD1C5BFB3800EBDCC2 /* HomeViewController.xib */ = {isa = PBXFileReference; fileEncoding = 4; lastKnownFileType = file.xib; path = HomeViewController.xib; sourceTree = "<group>"; };
		A7E06CDE1C5BFB3800EBDCC2 /* LoginViewController.swift */ = {isa = PBXFileReference; fileEncoding = 4; lastKnownFileType = sourcecode.swift; path = LoginViewController.swift; sourceTree = "<group>"; };
		A7E06CDF1C5BFB3800EBDCC2 /* LoginViewController.xib */ = {isa = PBXFileReference; fileEncoding = 4; lastKnownFileType = file.xib; path = LoginViewController.xib; sourceTree = "<group>"; };
		A7E06CE01C5BFB3800EBDCC2 /* PlaylistExplorerViewController.swift */ = {isa = PBXFileReference; fileEncoding = 4; lastKnownFileType = sourcecode.swift; path = PlaylistExplorerViewController.swift; sourceTree = "<group>"; };
		A7E06CE11C5BFB3800EBDCC2 /* PlaylistExplorerViewController.xib */ = {isa = PBXFileReference; fileEncoding = 4; lastKnownFileType = file.xib; path = PlaylistExplorerViewController.xib; sourceTree = "<group>"; };
		A7E06CE21C5BFB3800EBDCC2 /* PlaylistTrayViewController.swift */ = {isa = PBXFileReference; fileEncoding = 4; lastKnownFileType = sourcecode.swift; path = PlaylistTrayViewController.swift; sourceTree = "<group>"; };
		A7E06CE31C5BFB3800EBDCC2 /* PlaylistTrayViewController.xib */ = {isa = PBXFileReference; fileEncoding = 4; lastKnownFileType = file.xib; path = PlaylistTrayViewController.xib; sourceTree = "<group>"; };
		A7E06CE41C5BFB3800EBDCC2 /* PlaylistViewController.swift */ = {isa = PBXFileReference; fileEncoding = 4; lastKnownFileType = sourcecode.swift; path = PlaylistViewController.swift; sourceTree = "<group>"; };
		A7E06CE51C5BFB3800EBDCC2 /* PlaylistViewController.xib */ = {isa = PBXFileReference; fileEncoding = 4; lastKnownFileType = file.xib; path = PlaylistViewController.xib; sourceTree = "<group>"; };
		A7E06CE61C5BFB3800EBDCC2 /* ProfileViewController.swift */ = {isa = PBXFileReference; fileEncoding = 4; lastKnownFileType = sourcecode.swift; path = ProfileViewController.swift; sourceTree = "<group>"; };
		A7E06CE71C5BFB3800EBDCC2 /* ProfileViewController.xib */ = {isa = PBXFileReference; fileEncoding = 4; lastKnownFileType = file.xib; path = ProfileViewController.xib; sourceTree = "<group>"; };
		A7E06CE81C5BFB3800EBDCC2 /* ProjectPlayerViewController.swift */ = {isa = PBXFileReference; fileEncoding = 4; lastKnownFileType = sourcecode.swift; path = ProjectPlayerViewController.swift; sourceTree = "<group>"; };
		A7E06CE91C5BFB3800EBDCC2 /* ProjectViewController.swift */ = {isa = PBXFileReference; fileEncoding = 4; lastKnownFileType = sourcecode.swift; path = ProjectViewController.swift; sourceTree = "<group>"; };
		A7E06CEA1C5BFB3800EBDCC2 /* ProjectViewController.xib */ = {isa = PBXFileReference; fileEncoding = 4; lastKnownFileType = file.xib; path = ProjectViewController.xib; sourceTree = "<group>"; };
		A7E06CEB1C5BFB3800EBDCC2 /* SearchViewController.swift */ = {isa = PBXFileReference; fileEncoding = 4; lastKnownFileType = sourcecode.swift; path = SearchViewController.swift; sourceTree = "<group>"; };
		A7E06CEC1C5BFB3800EBDCC2 /* SearchViewController.xib */ = {isa = PBXFileReference; fileEncoding = 4; lastKnownFileType = file.xib; path = SearchViewController.xib; sourceTree = "<group>"; };
		A7E06CED1C5BFB3800EBDCC2 /* FocusGuideView.swift */ = {isa = PBXFileReference; fileEncoding = 4; lastKnownFileType = sourcecode.swift; path = FocusGuideView.swift; sourceTree = "<group>"; };
		A7E06CEE1C5BFB3800EBDCC2 /* PlaylistExplorerTransitionAnimator.swift */ = {isa = PBXFileReference; fileEncoding = 4; lastKnownFileType = sourcecode.swift; path = PlaylistExplorerTransitionAnimator.swift; sourceTree = "<group>"; };
		A7E06CEF1C5BFB3800EBDCC2 /* ProjectTrayTransitionAnimator.swift */ = {isa = PBXFileReference; fileEncoding = 4; lastKnownFileType = sourcecode.swift; path = ProjectTrayTransitionAnimator.swift; sourceTree = "<group>"; };
		A7E06CF01C5BFB3800EBDCC2 /* ProjectVideoTransitionAnimator.swift */ = {isa = PBXFileReference; fileEncoding = 4; lastKnownFileType = sourcecode.swift; path = ProjectVideoTransitionAnimator.swift; sourceTree = "<group>"; };
		A7E0704D1C5D3CF000EBDCC2 /* categories.json */ = {isa = PBXFileReference; fileEncoding = 4; lastKnownFileType = text.json; path = categories.json; sourceTree = "<group>"; };
		A7E0704E1C5D3CF000EBDCC2 /* discover.json */ = {isa = PBXFileReference; fileEncoding = 4; lastKnownFileType = text.json; path = discover.json; sourceTree = "<group>"; };
		A7E0704F1C5D3CF000EBDCC2 /* project.json */ = {isa = PBXFileReference; fileEncoding = 4; lastKnownFileType = text.json; path = project.json; sourceTree = "<group>"; };
		A7E315B21C88A8A2000DD85A /* DiscoveryViewModel.swift */ = {isa = PBXFileReference; fileEncoding = 4; lastKnownFileType = sourcecode.swift; path = DiscoveryViewModel.swift; sourceTree = "<group>"; };
		A7E315C41C88AAA8000DD85A /* DiscoveryProjectsDataSource.swift */ = {isa = PBXFileReference; fileEncoding = 4; lastKnownFileType = sourcecode.swift; path = DiscoveryProjectsDataSource.swift; sourceTree = "<group>"; };
		A7E315C71C88ABAC000DD85A /* DiscoveryProjectViewModel.swift */ = {isa = PBXFileReference; fileEncoding = 4; lastKnownFileType = sourcecode.swift; path = DiscoveryProjectViewModel.swift; sourceTree = "<group>"; };
		A7E315CA1C88AC91000DD85A /* DiscoveryProjectCell.swift */ = {isa = PBXFileReference; fileEncoding = 4; lastKnownFileType = sourcecode.swift; path = DiscoveryProjectCell.swift; sourceTree = "<group>"; };
		A7F761741C85FA40005405ED /* ActivitiesViewController.swift */ = {isa = PBXFileReference; fileEncoding = 4; lastKnownFileType = sourcecode.swift; path = ActivitiesViewController.swift; sourceTree = "<group>"; };
		A7F761761C85FACB005405ED /* LoginToutViewController.swift */ = {isa = PBXFileReference; fileEncoding = 4; lastKnownFileType = sourcecode.swift; path = LoginToutViewController.swift; sourceTree = "<group>"; };
		A7FC8C051C8F1DEA00C3B49B /* CircleAvatarImageView.swift */ = {isa = PBXFileReference; fileEncoding = 4; lastKnownFileType = sourcecode.swift; path = CircleAvatarImageView.swift; sourceTree = "<group>"; };
		A7FC8C091C8F2CF600C3B49B /* Base */ = {isa = PBXFileReference; lastKnownFileType = file.storyboard; name = Base; path = Base.lproj/Activity.storyboard; sourceTree = "<group>"; };
		A7FC8C0D1C8F2D6300C3B49B /* Base */ = {isa = PBXFileReference; lastKnownFileType = file.storyboard; name = Base; path = Base.lproj/Discovery.storyboard; sourceTree = "<group>"; };
		A7FC8C271C8F2DCF00C3B49B /* Base */ = {isa = PBXFileReference; lastKnownFileType = file.storyboard; name = Base; path = Base.lproj/Project.storyboard; sourceTree = "<group>"; };
		A7FC8C4D1C8F43E400C3B49B /* ProjectRewardViewModel.swift */ = {isa = PBXFileReference; fileEncoding = 4; lastKnownFileType = sourcecode.swift; path = ProjectRewardViewModel.swift; sourceTree = "<group>"; };
		A7FC8C501C8F442D00C3B49B /* ProjectRewardCell.swift */ = {isa = PBXFileReference; fileEncoding = 4; lastKnownFileType = sourcecode.swift; path = ProjectRewardCell.swift; sourceTree = "<group>"; };
		A7FC8C531C8F447D00C3B49B /* ProjectSubpagesViewModel.swift */ = {isa = PBXFileReference; fileEncoding = 4; lastKnownFileType = sourcecode.swift; path = ProjectSubpagesViewModel.swift; sourceTree = "<group>"; };
		A7FC8C561C8F449500C3B49B /* ProjectSubpagesCell.swift */ = {isa = PBXFileReference; fileEncoding = 4; lastKnownFileType = sourcecode.swift; path = ProjectSubpagesCell.swift; sourceTree = "<group>"; };
/* End PBXFileReference section */

/* Begin PBXFrameworksBuildPhase section */
		A75511381C8642B3005355CF /* Frameworks */ = {
			isa = PBXFrameworksBuildPhase;
			buildActionMask = 2147483647;
			files = (
				A75511E41C864CEA005355CF /* KsApi.framework in Frameworks */,
				A7B6942C1C87A05200C49A4F /* HockeySDK.framework in Frameworks */,
				A755117C1C8642E7005355CF /* Prelude.framework in Frameworks */,
				A7A542551C8E461E00273B58 /* ReactiveExtensions.framework in Frameworks */,
			);
			runOnlyForDeploymentPostprocessing = 0;
		};
		A75511421C8642B3005355CF /* Frameworks */ = {
			isa = PBXFrameworksBuildPhase;
			buildActionMask = 2147483647;
			files = (
				A7B694761C87F19D00C49A4F /* Prelude.framework in Frameworks */,
				A7B694371C87A08500C49A4F /* HockeySDK.framework in Frameworks */,
				A75511461C8642B3005355CF /* Library.framework in Frameworks */,
			);
			runOnlyForDeploymentPostprocessing = 0;
		};
		A75511CC1C8647D9005355CF /* Frameworks */ = {
			isa = PBXFrameworksBuildPhase;
			buildActionMask = 2147483647;
			files = (
				80FE733A1C88F3D400BE0137 /* HockeySDK.framework in Frameworks */,
				A75511E51C864CF0005355CF /* KsApi.framework in Frameworks */,
				A75511DF1C8648D7005355CF /* Prelude.framework in Frameworks */,
				A7A542581C8E463400273B58 /* ReactiveExtensions.framework in Frameworks */,
			);
			runOnlyForDeploymentPostprocessing = 0;
		};
		A75511F81C865321005355CF /* Frameworks */ = {
			isa = PBXFrameworksBuildPhase;
			buildActionMask = 2147483647;
			files = (
				A7B694811C87F52900C49A4F /* Library.framework in Frameworks */,
				A7B6947C1C87F22400C49A4F /* Prelude.framework in Frameworks */,
				A7B694361C87A07B00C49A4F /* HockeySDK.framework in Frameworks */,
			);
			runOnlyForDeploymentPostprocessing = 0;
		};
		A7C7959A1C873A870081977F /* Frameworks */ = {
			isa = PBXFrameworksBuildPhase;
			buildActionMask = 2147483647;
			files = (
				A76127C21C93104700EDCCB9 /* Prelude.framework in Frameworks */,
				A76127C11C93104300EDCCB9 /* AlamofireImage.framework in Frameworks */,
				A76127C01C93100C00EDCCB9 /* Library.framework in Frameworks */,
			);
			runOnlyForDeploymentPostprocessing = 0;
		};
		A7C795C91C873BD50081977F /* Frameworks */ = {
			isa = PBXFrameworksBuildPhase;
			buildActionMask = 2147483647;
			files = (
				80FE733C1C88F4CA00BE0137 /* AlamofireImage.framework in Frameworks */,
				A7C796201C873D9F0081977F /* Library.framework in Frameworks */,
				A7C796211C873D9F0081977F /* KsApi.framework in Frameworks */,
				A7C796231C873D9F0081977F /* Prelude.framework in Frameworks */,
				A7B694391C87A08B00C49A4F /* HockeySDK.framework in Frameworks */,
			);
			runOnlyForDeploymentPostprocessing = 0;
		};
		A7D1F9421C850B7C000D41D5 /* Frameworks */ = {
			isa = PBXFrameworksBuildPhase;
			buildActionMask = 2147483647;
			files = (
				807572781C88DE1900E7DA8A /* Alamofire.framework in Frameworks */,
				8075727C1C88DE1900E7DA8A /* AlamofireImage.framework in Frameworks */,
				807572801C88DE1A00E7DA8A /* Argo.framework in Frameworks */,
				807572841C88DE1A00E7DA8A /* Curry.framework in Frameworks */,
				A7B6942B1C87A05100C49A4F /* HockeySDK.framework in Frameworks */,
				A7D1F99C1C850D62000D41D5 /* KsApi.framework in Frameworks */,
				A7B693E61C8772A100C49A4F /* Library.framework in Frameworks */,
				80FE72F71C88F24500BE0137 /* Models.framework in Frameworks */,
				A7D1F99E1C850D62000D41D5 /* Prelude.framework in Frameworks */,
				807572881C88DE1B00E7DA8A /* ReactiveCocoa.framework in Frameworks */,
				8075728C1C88DE1C00E7DA8A /* ReactiveExtensions.framework in Frameworks */,
				80FE73321C88F31F00BE0137 /* Result.framework in Frameworks */,
			);
			runOnlyForDeploymentPostprocessing = 0;
		};
		A7D1F9571C850B7C000D41D5 /* Frameworks */ = {
			isa = PBXFrameworksBuildPhase;
			buildActionMask = 2147483647;
			files = (
				A782BAC11C9F5F4C007B13C8 /* KsApi_TestHelpers.framework in Frameworks */,
				A782BAC21C9F5F4C007B13C8 /* Models_TestHelpers.framework in Frameworks */,
				A782BAC31C9F5F4C007B13C8 /* ReactiveExtensions_TestHelpers.framework in Frameworks */,
				A7B694121C87942C00C49A4F /* Library.framework in Frameworks */,
			);
			runOnlyForDeploymentPostprocessing = 0;
		};
		A7E06C761C5A6EB300EBDCC2 /* Frameworks */ = {
			isa = PBXFrameworksBuildPhase;
			buildActionMask = 2147483647;
			files = (
				80FE72FB1C88F29E00BE0137 /* Alamofire.framework in Frameworks */,
				80FE72FF1C88F29E00BE0137 /* AlamofireImage.framework in Frameworks */,
				80FE73031C88F29E00BE0137 /* Argo.framework in Frameworks */,
				80FE73071C88F29E00BE0137 /* Curry.framework in Frameworks */,
				A7B694331C87A07700C49A4F /* HockeySDK.framework in Frameworks */,
				A7D1F9281C84FB7D000D41D5 /* KsApi.framework in Frameworks */,
				A7B694791C87F1F100C49A4F /* Library.framework in Frameworks */,
				80FE730B1C88F29E00BE0137 /* Models.framework in Frameworks */,
				A7D1F92A1C84FB7D000D41D5 /* Prelude.framework in Frameworks */,
				80FE730F1C88F29E00BE0137 /* ReactiveCocoa.framework in Frameworks */,
				80FE73131C88F29E00BE0137 /* ReactiveExtensions.framework in Frameworks */,
				80FE73361C88F34600BE0137 /* Result.framework in Frameworks */,
			);
			runOnlyForDeploymentPostprocessing = 0;
		};
		A7E06C871C5A6EB300EBDCC2 /* Frameworks */ = {
			isa = PBXFrameworksBuildPhase;
			buildActionMask = 2147483647;
			files = (
				A782BAED1C9F6145007B13C8 /* KsApi.framework in Frameworks */,
				A782BACA1C9F5FBC007B13C8 /* KsApi-TestHelpers-tvOS.framework in Frameworks */,
				A782BACB1C9F5FBC007B13C8 /* Models_TestHelpers.framework in Frameworks */,
				A782BACC1C9F5FBC007B13C8 /* ReactiveExtensions_TestHelpers.framework in Frameworks */,
				A7B694211C879F4000C49A4F /* Library.framework in Frameworks */,
				A7B694341C87A07800C49A4F /* HockeySDK.framework in Frameworks */,
			);
			runOnlyForDeploymentPostprocessing = 0;
		};
/* End PBXFrameworksBuildPhase section */

/* Begin PBXGroup section */
		0127FC511C98BFD000E335C6 /* Library */ = {
			isa = PBXGroup;
			children = (
				0127FC521C98C0F900E335C6 /* HelpType.swift */,
				0127FC551C98C10400E335C6 /* LoginIntent.swift */,
				0127FC581C98C10D00E335C6 /* MFMailComposeViewController.swift */,
				0127FC5B1C98C11500E335C6 /* SFSafariViewController.swift */,
			);
			name = Library;
			sourceTree = "<group>";
		};
		0127FC5E1C98C25300E335C6 /* Library */ = {
			isa = PBXGroup;
			children = (
			);
			name = Library;
			sourceTree = "<group>";
		};
		802800561C88F62500141235 /* Configs */ = {
			isa = PBXGroup;
			children = (
				802800571C88F64D00141235 /* Base.xcconfig */,
			);
			name = Configs;
			sourceTree = "<group>";
		};
		807571EE1C88B8E200E7DA8A /* Products */ = {
			isa = PBXGroup;
			children = (
				807571F91C88B8E200E7DA8A /* AlamofireImage.framework */,
				807571FB1C88B8E200E7DA8A /* AlamofireImage iOS Tests.xctest */,
				807571FD1C88B8E200E7DA8A /* AlamofireImage.framework */,
				807571FF1C88B8E200E7DA8A /* AlamofireImage OSX Tests.xctest */,
				807572011C88B8E200E7DA8A /* AlamofireImage.framework */,
				807572031C88B8E200E7DA8A /* AlamofireImage tvOS Tests.xctest */,
				807572051C88B8E200E7DA8A /* AlamofireImage.framework */,
			);
			name = Products;
			sourceTree = "<group>";
		};
		807572071C88DD7900E7DA8A /* Products */ = {
			isa = PBXGroup;
			children = (
				807572111C88DD7900E7DA8A /* Alamofire.framework */,
				807572131C88DD7900E7DA8A /* Alamofire iOS Tests.xctest */,
				807572151C88DD7900E7DA8A /* Alamofire.framework */,
				807572171C88DD7900E7DA8A /* Alamofire OSX Tests.xctest */,
				807572191C88DD7900E7DA8A /* Alamofire.framework */,
				8075721B1C88DD7900E7DA8A /* Alamofire tvOS Tests.xctest */,
				8075721D1C88DD7900E7DA8A /* Alamofire.framework */,
			);
			name = Products;
			sourceTree = "<group>";
		};
		8075721F1C88DD8100E7DA8A /* Products */ = {
			isa = PBXGroup;
			children = (
				807572261C88DD8100E7DA8A /* Models.framework */,
				807572281C88DD8100E7DA8A /* Models-iOSTests.xctest */,
				8075722A1C88DD8100E7DA8A /* Models.framework */,
				8075722C1C88DD8100E7DA8A /* Models-tvOSTests.xctest */,
				A782BAA21C9F5EBA007B13C8 /* Models_TestHelpers.framework */,
				A782BAA41C9F5EBA007B13C8 /* Models_TestHelpers.framework */,
			);
			name = Products;
			sourceTree = "<group>";
		};
		8075722E1C88DD8A00E7DA8A /* Products */ = {
			isa = PBXGroup;
			children = (
				807572351C88DD8B00E7DA8A /* ReactiveExtensions.framework */,
				807572371C88DD8B00E7DA8A /* ReactiveExtensions-iOSTests.xctest */,
				807572391C88DD8B00E7DA8A /* ReactiveExtensions.framework */,
				8075723B1C88DD8B00E7DA8A /* ReactiveExtensions-tvOSTests.xctest */,
				A782BAB01C9F5EBA007B13C8 /* ReactiveExtensions_TestHelpers.framework */,
				A782BAB21C9F5EBA007B13C8 /* ReactiveExtensions_TestHelpers.framework */,
			);
			name = Products;
			sourceTree = "<group>";
		};
		8075723D1C88DDB300E7DA8A /* Products */ = {
			isa = PBXGroup;
			children = (
				807572471C88DDB300E7DA8A /* Argo.framework */,
				807572491C88DDB300E7DA8A /* ArgoTests.xctest */,
				8075724B1C88DDB300E7DA8A /* Argo.framework */,
				8075724D1C88DDB300E7DA8A /* Argo-MacTests.xctest */,
				8075724F1C88DDB300E7DA8A /* Argo.framework */,
				807572511C88DDB300E7DA8A /* Argo.framework */,
				807572531C88DDB300E7DA8A /* Argo-tvOSTests.xctest */,
			);
			name = Products;
			sourceTree = "<group>";
		};
		807572551C88DDCC00E7DA8A /* Products */ = {
			isa = PBXGroup;
			children = (
				8075725C1C88DDCC00E7DA8A /* Curry.framework */,
				8075725E1C88DDCC00E7DA8A /* Curry.framework */,
				807572601C88DDCC00E7DA8A /* Curry.framework */,
				807572621C88DDCC00E7DA8A /* Curry.framework */,
			);
			name = Products;
			sourceTree = "<group>";
		};
		807572641C88DDDF00E7DA8A /* Products */ = {
			isa = PBXGroup;
			children = (
				8075726D1C88DDE000E7DA8A /* ReactiveCocoa.framework */,
				8075726F1C88DDE000E7DA8A /* ReactiveCocoaTests.xctest */,
				807572711C88DDE000E7DA8A /* ReactiveCocoa.framework */,
				807572731C88DDE000E7DA8A /* ReactiveCocoaTests.xctest */,
				807572751C88DDE000E7DA8A /* ReactiveCocoa.framework */,
				807572771C88DDE000E7DA8A /* ReactiveCocoa.framework */,
			);
			name = Products;
			sourceTree = "<group>";
		};
		80FE73181C88F30700BE0137 /* Products */ = {
			isa = PBXGroup;
			children = (
				80FE73231C88F30700BE0137 /* Result.framework */,
				80FE73251C88F30700BE0137 /* Result-MacTests.xctest */,
				80FE73271C88F30700BE0137 /* Result.framework */,
				80FE73291C88F30700BE0137 /* Result-iOSTests.xctest */,
				80FE732B1C88F30700BE0137 /* Result.framework */,
				80FE732D1C88F30700BE0137 /* Result-tvOSTests.xctest */,
				80FE732F1C88F30700BE0137 /* Result.framework */,
				80FE73311C88F30700BE0137 /* Result-watchOSTests.xctest */,
			);
			name = Products;
			sourceTree = "<group>";
		};
		A721538E1C5D62C700127699 /* errors */ = {
			isa = PBXGroup;
			children = (
				A7D596D21C5D75B80047CB3E /* ProjectViewModelErrors.swift */,
			);
			path = errors;
			sourceTree = "<group>";
		};
		A721538F1C5D62C700127699 /* inputs */ = {
			isa = PBXGroup;
			children = (
				A72153911C5D62E800127699 /* HomeViewModelInputs.swift */,
				A7D596CA1C5D75260047CB3E /* ProjectViewModelInputs.swift */,
				A7DB15181C5E91E300AB6E5A /* PlaylistViewModelInputs.swift */,
			);
			path = inputs;
			sourceTree = "<group>";
		};
		A72153901C5D62C700127699 /* outputs */ = {
			isa = PBXGroup;
			children = (
				A72153931C5D630300127699 /* HomeViewModelOutputs.swift */,
				A7D596D01C5D755F0047CB3E /* ProjectViewModelOutputs.swift */,
				A7DB151A1C5E91F900AB6E5A /* PlaylistViewModelOutputs.swift */,
			);
			path = outputs;
			sourceTree = "<group>";
		};
		A721DF3D1C8CF4F6000CB97C /* Koala */ = {
			isa = PBXGroup;
			children = (
				A721DF671C8CFAEB000CB97C /* Koala.swift */,
				A721DF641C8CF5A3000CB97C /* KoalaTrackingClient.swift */,
				A721DF6A1C8CFAF6000CB97C /* MockTrackingClient.swift */,
				A721DF611C8CF503000CB97C /* TrackingClientType.swift */,
			);
			path = Koala;
			sourceTree = "<group>";
		};
		A7424F0D1C84F40E00FDC1E4 /* Embedded */ = {
			isa = PBXGroup;
			children = (
				A7424F421C84F43300FDC1E4 /* iOS */,
				A7424F411C84F41600FDC1E4 /* tvOS */,
			);
			name = Embedded;
			sourceTree = "<group>";
		};
		A7424F411C84F41600FDC1E4 /* tvOS */ = {
			isa = PBXGroup;
			children = (
				A7B6942F1C87A07100C49A4F /* HockeySDK.embeddedframework */,
			);
			name = tvOS;
			sourceTree = "<group>";
		};
		A7424F421C84F43300FDC1E4 /* iOS */ = {
			isa = PBXGroup;
			children = (
				A7B694261C87A04C00C49A4F /* HockeySDK.embeddedframework */,
			);
			name = iOS;
			sourceTree = "<group>";
		};
		A751A51A1C85EAD8009C5DEA /* ViewModels */ = {
			isa = PBXGroup;
			children = (
				018F1FA81C8E1A8200643DAA /* LoginToutViewModel.swift */,
				019502011C8E3EF700F31304 /* LoginViewModel.swift */,
				A75AB1E01C8A8255002FC3E6 /* ActivitiesViewModel.swift */,
				A77518FF1C8C97510022F175 /* ActivityFriendBackingViewModel.swift */,
				A762F0171C8CC672005581A4 /* ActivityFriendFollowViewModel.swift */,
				A762F01E1C8CD2C0005581A4 /* ActivityStateChangeViewModel.swift */,
				A77518FC1C8C8ADA0022F175 /* ActivityUpdateViewModel.swift */,
				A75CBDE61C8A26F800758C55 /* AppDelegateViewModel.swift */,
				A7E315C71C88ABAC000DD85A /* DiscoveryProjectViewModel.swift */,
				A7E315B21C88A8A2000DD85A /* DiscoveryViewModel.swift */,
				A73171BE1C8EA27400AC07C5 /* ProjectMainViewModel.swift */,
				A7FC8C4D1C8F43E400C3B49B /* ProjectRewardViewModel.swift */,
				A7FC8C531C8F447D00C3B49B /* ProjectSubpagesViewModel.swift */,
				A7285CC01C8E8DDB00D83297 /* ProjectViewModel.swift */,
			);
			path = ViewModels;
			sourceTree = "<group>";
		};
		A751A51B1C85EAD8009C5DEA /* Views */ = {
			isa = PBXGroup;
			children = (
				A751A51C1C85EAD8009C5DEA /* Cells */,
				A751A51D1C85EAD8009C5DEA /* Controllers */,
			);
			path = Views;
			sourceTree = "<group>";
		};
		A751A51C1C85EAD8009C5DEA /* Cells */ = {
			isa = PBXGroup;
			children = (
				A75AB2241C8B407F002FC3E6 /* ActivityFriendBackingCell.swift */,
				A762EFF11C8CC663005581A4 /* ActivityFriendFollowCell.swift */,
				A762F01B1C8CD2B3005581A4 /* ActivityStateChangeCell.swift */,
				A75AB2211C8A85D1002FC3E6 /* ActivityUpdateCell.swift */,
				A7E315CA1C88AC91000DD85A /* DiscoveryProjectCell.swift */,
				A7285CC31C8E915B00D83297 /* ProjectMainCell.swift */,
				A7FC8C501C8F442D00C3B49B /* ProjectRewardCell.swift */,
				A7FC8C561C8F449500C3B49B /* ProjectSubpagesCell.swift */,
			);
			path = Cells;
			sourceTree = "<group>";
		};
		A751A51D1C85EAD8009C5DEA /* Controllers */ = {
			isa = PBXGroup;
			children = (
				A7F761741C85FA40005405ED /* ActivitiesViewController.swift */,
				A751A51E1C85EC0B009C5DEA /* DiscoveryViewController.swift */,
				A7F761761C85FACB005405ED /* LoginToutViewController.swift */,
				018F1F821C8E182200643DAA /* LoginViewController.swift */,
				A7285C9A1C8E8DCF00D83297 /* ProjectViewController.swift */,
			);
			path = Controllers;
			sourceTree = "<group>";
		};
		A75511881C8645A0005355CF /* Tests */ = {
			isa = PBXGroup;
			children = (
				A75511891C8645A0005355CF /* AppEnvironmentTests.swift */,
				01EFBCB21C920A7E0094EEC2 /* BorderButtonTests.swift */,
				A755118A1C8645A0005355CF /* EnvironmentTests.swift */,
				A755118B1C8645A0005355CF /* FormatTests.swift */,
				A755118C1C8645A0005355CF /* LanguageTests.swift */,
				A755118D1C8645A0005355CF /* LaunchedCountriesTests.swift */,
				A755118E1C8645A0005355CF /* LocalizedStringTests.swift */,
				A755118F1C8645A0005355CF /* String+SimpleHTMLTests.swift */,
				01EFBCAE1C92036E0094EEC2 /* StyledLabelTests.swift */,
				01EFBCB51C921EA20094EEC2 /* StylesTests.swift */,
				A75511901C8645A0005355CF /* UIButton+LocalizedKeyTests.swift */,
				01EFBC881C91FB770094EEC2 /* UIColorTests.swift */,
				A77519211C8CB0360022F175 /* CircleAvatarImageViewTests.swift */,
				A75511911C8645A0005355CF /* UILabel+IBClearTests.swift */,
				A75511921C8645A0005355CF /* UILabel+LocalizedKeyTests.swift */,
				A75511931C8645A0005355CF /* UILabel+SimpleHTMLTests.swift */,
				0176E19A1C976703009CA092 /* UITextfield+LocalizedPlaceholderKeyTests.swift */,
				A755119F1C86460B005355CF /* TestHelpers */,
			);
			path = Tests;
			sourceTree = "<group>";
		};
		A755119F1C86460B005355CF /* TestHelpers */ = {
			isa = PBXGroup;
			children = (
				A761275D1C93052400EDCCB9 /* CGColorRef.swift */,
				A75511A11C86460B005355CF /* MockBundle.swift */,
				A75511A31C86460B005355CF /* XCTestCase+AppEnvironment.swift */,
			);
			path = TestHelpers;
			sourceTree = "<group>";
		};
		A775190E1C8CADC80022F175 /* ViewModels */ = {
			isa = PBXGroup;
			children = (
				A775190F1C8CADC80022F175 /* AppDelegateViewModelTests.swift */,
				A77519131C8CADFE0022F175 /* ActivitiesViewModelTests.swift */,
			);
			path = ViewModels;
			sourceTree = "<group>";
		};
		A7B693F31C8778A900C49A4F /* Configs */ = {
			isa = PBXGroup;
			children = (
				A7B693F41C8778A900C49A4F /* hockeyapp.config */,
				A721DF7F1C8D1F3C000CB97C /* koala-endpoint.config */,
			);
			path = Configs;
			sourceTree = "<group>";
		};
		A7B694261C87A04C00C49A4F /* HockeySDK.embeddedframework */ = {
			isa = PBXGroup;
			children = (
				A7B694271C87A04C00C49A4F /* HockeySDK.framework */,
				A7B694281C87A04C00C49A4F /* Resources */,
			);
			name = HockeySDK.embeddedframework;
			path = Frameworks/HockeySDK/iOS/HockeySDK.embeddedframework;
			sourceTree = "<group>";
		};
		A7B694281C87A04C00C49A4F /* Resources */ = {
			isa = PBXGroup;
			children = (
				A7B694291C87A04C00C49A4F /* HockeySDKResources.bundle */,
			);
			path = Resources;
			sourceTree = "<group>";
		};
		A7B6942F1C87A07100C49A4F /* HockeySDK.embeddedframework */ = {
			isa = PBXGroup;
			children = (
				A7B694301C87A07100C49A4F /* HockeySDK.framework */,
				A7B694311C87A07100C49A4F /* Resources */,
			);
			name = HockeySDK.embeddedframework;
			path = Frameworks/HockeySDK/tvOS/HockeySDK.embeddedframework;
			sourceTree = "<group>";
		};
		A7B694311C87A07100C49A4F /* Resources */ = {
			isa = PBXGroup;
			children = (
				A7B694321C87A07100C49A4F /* HockeySDKResources.bundle */,
			);
			path = Resources;
			sourceTree = "<group>";
		};
		A7C725771C85D36D005A016B /* Library */ = {
			isa = PBXGroup;
			children = (
				A7C725781C85D36D005A016B /* AppEnvironment.swift */,
				A7C725791C85D36D005A016B /* AssetImageGeneratorType.swift */,
				A7C7257A1C85D36D005A016B /* AVPlayerView.swift */,
				0151AEB91C8F811C0067F1BE /* BorderButton.swift */,
				A7FC8C051C8F1DEA00C3B49B /* CircleAvatarImageView.swift */,
				A7C7257F1C85D36D005A016B /* Environment.swift */,
				A7C725801C85D36D005A016B /* Format.swift */,
				A7C725811C85D36D005A016B /* GradientView.swift */,
				A7B693FE1C8789C100C49A4F /* HockeyManagerType.swift */,
				A7C725821C85D36D005A016B /* Language.swift */,
				A7C725831C85D36D005A016B /* LaunchedCountries.swift */,
				A7C725841C85D36D005A016B /* LocalizedString.swift */,
				A7C725911C85D36D005A016B /* NSBundleType.swift */,
				A7C725921C85D36D005A016B /* String+SimpleHTML.swift */,
				A7C725931C85D36D005A016B /* Strings.swift */,
				0151AEB01C8F6FD80067F1BE /* StyledLabel.swift */,
				0151AEAD1C8F61870067F1BE /* Styles.swift */,
				01A1DC4C1C965C7D005761A8 /* UIAlertController.swift */,
				0176E13A1C9742FD009CA092 /* UIBarButtonItem.swift */,
				A7C725941C85D36D005A016B /* UIButton+LocalizedKey.swift */,
				0151AE871C8F60370067F1BE /* UIColor.swift */,
				A7C725951C85D36D005A016B /* UIGestureRecognizer-Extensions.swift */,
				A7C725961C85D36D005A016B /* UILabel+IBClear.swift */,
				A7C725971C85D36D005A016B /* UILabel+LocalizedKey.swift */,
				A7C725981C85D36D005A016B /* UILabel+SimpleHTML.swift */,
				A7C725991C85D36D005A016B /* UIPress-Extensions.swift */,
				01A7A4BF1C9690220036E553 /* UITextField+LocalizedPlaceholderKey.swift */,
				A7C7257B1C85D36D005A016B /* CurrentUser */,
				A721DF3D1C8CF4F6000CB97C /* Koala */,
				A7C725851C85D36D005A016B /* MVVM */,
				A75511881C8645A0005355CF /* Tests */,
			);
			path = Library;
			sourceTree = "<group>";
		};
		A7C7257B1C85D36D005A016B /* CurrentUser */ = {
			isa = PBXGroup;
			children = (
				A7C7257C1C85D36D005A016B /* CurrentUser.swift */,
				A7C7257D1C85D36D005A016B /* KeyValueStoreType.swift */,
				A7C7257E1C85D36D005A016B /* MultiKeyValueStore.swift */,
			);
			path = CurrentUser;
			sourceTree = "<group>";
		};
		A7C725851C85D36D005A016B /* MVVM */ = {
			isa = PBXGroup;
			children = (
				A761269E1C90C94000EDCCB9 /* MVVMCollectionViewController.swift */,
				A761269F1C90C94000EDCCB9 /* MVVMDataSource.swift */,
				A76126A01C90C94000EDCCB9 /* MVVMTableViewController.swift */,
				A76126A11C90C94000EDCCB9 /* MVVMViewController.swift */,
				A76126A21C90C94000EDCCB9 /* SimpleDataSource.swift */,
				A76126A31C90C94000EDCCB9 /* SimpleViewModel.swift */,
				A76126A41C90C94000EDCCB9 /* UICollectionView-Extensions.swift */,
				A76126A51C90C94000EDCCB9 /* UICollectionViewCell-Extensions.swift */,
				A76126A61C90C94000EDCCB9 /* UITableView-Extensions.swift */,
				A76126A71C90C94000EDCCB9 /* UITableViewCell-Extensions.swift */,
				A76126A81C90C94000EDCCB9 /* UIView-DefaultReusableId.swift */,
				A76126A91C90C94000EDCCB9 /* UIViewController-DefaultNib.swift */,
				A76126AA1C90C94000EDCCB9 /* ViewModel.swift */,
			);
			path = MVVM;
			sourceTree = "<group>";
		};
		A7D1F8E51C84FB55000D41D5 /* Products */ = {
			isa = PBXGroup;
			children = (
				A7D1F8EC1C84FB55000D41D5 /* KsApi.framework */,
				A7D1F8EE1C84FB55000D41D5 /* KsApi-iOSTests.xctest */,
				A7D1F8F01C84FB55000D41D5 /* KsApi.framework */,
				A7D1F8F21C84FB55000D41D5 /* KsApi-tvOSTests.xctest */,
				A782BA9A1C9F5EBA007B13C8 /* KsApi_TestHelpers.framework */,
				A782BA9C1C9F5EBA007B13C8 /* KsApi-TestHelpers-tvOS.framework */,
			);
			name = Products;
			sourceTree = "<group>";
		};
		A7D1F9031C84FB5F000D41D5 /* Products */ = {
			isa = PBXGroup;
			children = (
				A7D1F90A1C84FB5F000D41D5 /* Prelude.framework */,
				A7D1F90C1C84FB5F000D41D5 /* Prelude-iOSTests.xctest */,
				A7D1F90E1C84FB5F000D41D5 /* Prelude.framework */,
				A7D1F9101C84FB5F000D41D5 /* Prelude-tvOSTests.xctest */,
			);
			name = Products;
			sourceTree = "<group>";
		};
		A7D1F9461C850B7C000D41D5 /* Kickstarter-iOS */ = {
			isa = PBXGroup;
			children = (
				A7D1F9551C850B7C000D41D5 /* Info.plist */,
				A7D1F9471C850B7C000D41D5 /* AppDelegate.swift */,
				A7D1F9501C850B7C000D41D5 /* Assets.xcassets */,
				A7FC8C081C8F2CF600C3B49B /* Activity.storyboard */,
				A7B693F31C8778A900C49A4F /* Configs */,
				A7E315BD1C88AA56000DD85A /* DataSources */,
				A7FC8C0C1C8F2D6300C3B49B /* Discovery.storyboard */,
				A7D1F9521C850B7C000D41D5 /* LaunchScreen.storyboard */,
				A7D1F94D1C850B7C000D41D5 /* Main.storyboard */,
				01BDFFB01C87AAD0002E8D34 /* Login.storyboard */,
				A7FC8C261C8F2DCF00C3B49B /* Project.storyboard */,
				0127FC511C98BFD000E335C6 /* Library */,
				A7D1F98F1C850CB2000D41D5 /* Tests */,
				A751A51A1C85EAD8009C5DEA /* ViewModels */,
				A751A51B1C85EAD8009C5DEA /* Views */,
			);
			path = "Kickstarter-iOS";
			sourceTree = "<group>";
		};
		A7D1F9671C850C34000D41D5 /* Tests */ = {
			isa = PBXGroup;
			children = (
				A7D1F96C1C850C34000D41D5 /* Info.plist */,
				A7D1F96B1C850C34000D41D5 /* HomeViewModelTests.swift */,
				A7D1F96D1C850C34000D41D5 /* kickstartertvTests.swift */,
				A7D1F9711C850C34000D41D5 /* PlaylistViewModelTests.swift */,
				A7D1F9731C850C34000D41D5 /* TestHelpers */,
			);
			path = Tests;
			sourceTree = "<group>";
		};
		A7D1F9731C850C34000D41D5 /* TestHelpers */ = {
			isa = PBXGroup;
			children = (
				A7D1F9741C850C34000D41D5 /* MockAssetImageGenerators.swift */,
				A7D1F9751C850C34000D41D5 /* MockBundle.swift */,
			);
			path = TestHelpers;
			sourceTree = "<group>";
		};
		A7D1F98F1C850CB2000D41D5 /* Tests */ = {
			isa = PBXGroup;
			children = (
				A7D1F9901C850CB2000D41D5 /* Info.plist */,
				A7D1F9911C850CB2000D41D5 /* KickstarterTests.swift */,
				0127FC5E1C98C25300E335C6 /* Library */,
				A775190E1C8CADC80022F175 /* ViewModels */,
			);
			path = Tests;
			sourceTree = "<group>";
		};
		A7E06C701C5A6EB300EBDCC2 = {
			isa = PBXGroup;
			children = (
				A7C795C71C873B800081977F /* Kickstarter-iOS.playground */,
				A7C7961F1C873CD90081977F /* Kickstarter-tvOS.playground */,
				A7E06DBC1C5C027800EBDCC2 /* Frameworks */,
				802800561C88F62500141235 /* Configs */,
				A7D1F9461C850B7C000D41D5 /* Kickstarter-iOS */,
				A7E06C7B1C5A6EB300EBDCC2 /* Kickstarter-tvOS */,
				A7C725771C85D36D005A016B /* Library */,
				A7E06C7A1C5A6EB300EBDCC2 /* Products */,
			);
			sourceTree = "<group>";
		};
		A7E06C7A1C5A6EB300EBDCC2 /* Products */ = {
			isa = PBXGroup;
			children = (
				A7E06C791C5A6EB300EBDCC2 /* Kickstarter.app */,
				A7E06C8A1C5A6EB300EBDCC2 /* Kickstarter.xctest */,
				A7D1F9451C850B7C000D41D5 /* Kickstarter.app */,
				A7D1F95A1C850B7C000D41D5 /* Kickstarter-iOSTests.xctest */,
				A755113C1C8642B3005355CF /* Library.framework */,
				A75511451C8642B3005355CF /* Library-iOSTests.xctest */,
				A75511DA1C8647D9005355CF /* Library.framework */,
				A75512011C865321005355CF /* Library-tvOSTests.xctest */,
				A7C7959E1C873A870081977F /* Kickstarter_Framework.framework */,
				A7C795CD1C873BD50081977F /* Kickstarter_Framework.framework */,
			);
			name = Products;
			sourceTree = "<group>";
		};
		A7E06C7B1C5A6EB300EBDCC2 /* Kickstarter-tvOS */ = {
			isa = PBXGroup;
			children = (
				A7E0704D1C5D3CF000EBDCC2 /* categories.json */,
				A7E0704E1C5D3CF000EBDCC2 /* discover.json */,
				A7E0704F1C5D3CF000EBDCC2 /* project.json */,
				A7E06C7C1C5A6EB300EBDCC2 /* AppDelegate.swift */,
				A7E06C7E1C5A6EB300EBDCC2 /* ViewController.swift */,
				A7E06C831C5A6EB300EBDCC2 /* Assets.xcassets */,
				A7E06CA71C5BFB3800EBDCC2 /* DataSources */,
				A7E06CAE1C5BFB3800EBDCC2 /* Fonts */,
				A7E06CC11C5BFB3800EBDCC2 /* Locales */,
				A7E06C801C5A6EB300EBDCC2 /* Main.storyboard */,
				A7E06CB01C5BFB3800EBDCC2 /* Models */,
				A7E06CB21C5BFB3800EBDCC2 /* Supporting Files */,
				A7D1F9671C850C34000D41D5 /* Tests */,
				A7E06CB41C5BFB3800EBDCC2 /* ViewModels */,
				A7E06CC71C5BFB3800EBDCC2 /* Views */,
			);
			path = "Kickstarter-tvOS";
			sourceTree = "<group>";
		};
		A7E06CA71C5BFB3800EBDCC2 /* DataSources */ = {
			isa = PBXGroup;
			children = (
				A7E06CA81C5BFB3800EBDCC2 /* DiscoveryProjectData.swift */,
				A7E06CA91C5BFB3800EBDCC2 /* HomePlaylistsDataSource.swift */,
				A7E06CAA1C5BFB3800EBDCC2 /* PlaylistTrayDataSource.swift */,
				A7E06CAB1C5BFB3800EBDCC2 /* ProjectsDataSource.swift */,
				A7E06CAC1C5BFB3800EBDCC2 /* ProjectViewDataSource.swift */,
				A7E06CAD1C5BFB3800EBDCC2 /* SearchDataSource.swift */,
			);
			path = DataSources;
			sourceTree = "<group>";
		};
		A7E06CAE1C5BFB3800EBDCC2 /* Fonts */ = {
			isa = PBXGroup;
			children = (
				A7E06CAF1C5BFB3800EBDCC2 /* ionicons.ttf */,
			);
			path = Fonts;
			sourceTree = "<group>";
		};
		A7E06CB01C5BFB3800EBDCC2 /* Models */ = {
			isa = PBXGroup;
			children = (
				A7E06CB11C5BFB3800EBDCC2 /* Playlist.swift */,
			);
			path = Models;
			sourceTree = "<group>";
		};
		A7E06CB21C5BFB3800EBDCC2 /* Supporting Files */ = {
			isa = PBXGroup;
			children = (
				A7E06CB31C5BFB3800EBDCC2 /* Info.plist */,
			);
			path = "Supporting Files";
			sourceTree = "<group>";
		};
		A7E06CB41C5BFB3800EBDCC2 /* ViewModels */ = {
			isa = PBXGroup;
			children = (
				A721538E1C5D62C700127699 /* errors */,
				A721538F1C5D62C700127699 /* inputs */,
				A72153901C5D62C700127699 /* outputs */,
				A7E06CB51C5BFB3800EBDCC2 /* EmptyViewModel.swift */,
				A7E06CB61C5BFB3800EBDCC2 /* HomePlaylistViewModel.swift */,
				A7E06CB71C5BFB3800EBDCC2 /* HomeViewModel.swift */,
				A7E06CB81C5BFB3800EBDCC2 /* LoginViewModel.swift */,
				A7E06CB91C5BFB3800EBDCC2 /* PlaylistExplorerViewModel.swift */,
				A7E06CBA1C5BFB3800EBDCC2 /* PlaylistsMenuViewModel.swift */,
				A7E06CBB1C5BFB3800EBDCC2 /* PlaylistTrayViewModel.swift */,
				A7E06CBC1C5BFB3800EBDCC2 /* PlaylistViewModel.swift */,
				A7E06CBD1C5BFB3800EBDCC2 /* ProfileViewModel.swift */,
				A7E06CBE1C5BFB3800EBDCC2 /* ProjectPlayerViewModel.swift */,
				A7E06CBF1C5BFB3800EBDCC2 /* ProjectViewModel.swift */,
				A7E06CC01C5BFB3800EBDCC2 /* SearchViewModel.swift */,
			);
			path = ViewModels;
			sourceTree = "<group>";
		};
		A7E06CC11C5BFB3800EBDCC2 /* Locales */ = {
			isa = PBXGroup;
			children = (
				A7E06CC21C5BFB3800EBDCC2 /* Localizable.strings */,
			);
			path = Locales;
			sourceTree = "<group>";
		};
		A7E06CC71C5BFB3800EBDCC2 /* Views */ = {
			isa = PBXGroup;
			children = (
				A7E06CC81C5BFB3800EBDCC2 /* Cells */,
				A7E06CDB1C5BFB3800EBDCC2 /* Controllers */,
				A7E06CED1C5BFB3800EBDCC2 /* FocusGuideView.swift */,
				A7E06CEE1C5BFB3800EBDCC2 /* PlaylistExplorerTransitionAnimator.swift */,
				A7E06CEF1C5BFB3800EBDCC2 /* ProjectTrayTransitionAnimator.swift */,
				A7E06CF01C5BFB3800EBDCC2 /* ProjectVideoTransitionAnimator.swift */,
			);
			path = Views;
			sourceTree = "<group>";
		};
		A7E06CC81C5BFB3800EBDCC2 /* Cells */ = {
			isa = PBXGroup;
			children = (
				A7E06CC91C5BFB3800EBDCC2 /* DiscoveryProjectCell.swift */,
				A7E06CCA1C5BFB3800EBDCC2 /* DiscoveryProjectCell.xib */,
				A7E06CCB1C5BFB3800EBDCC2 /* HomePlaylistCell.swift */,
				A7E06CCC1C5BFB3800EBDCC2 /* HomePlaylistCell.xib */,
				A7E06CCD1C5BFB3800EBDCC2 /* PlaylistTrayCell.swift */,
				A7E06CCE1C5BFB3800EBDCC2 /* PlaylistTrayCell.xib */,
				A7E06CCF1C5BFB3800EBDCC2 /* ProjectCell.swift */,
				A7E06CD01C5BFB3800EBDCC2 /* ProjectCell.xib */,
				A7E06CD11C5BFB3800EBDCC2 /* ProjectMoreInfoCell.swift */,
				A7E06CD21C5BFB3800EBDCC2 /* ProjectMoreInfoCell.xib */,
				A7E06CD31C5BFB3800EBDCC2 /* ProjectRecommendationsCell.swift */,
				A7E06CD41C5BFB3800EBDCC2 /* ProjectRecommendationsCell.xib */,
				A7E06CD51C5BFB3800EBDCC2 /* ProjectRewardCell.swift */,
				A7E06CD61C5BFB3800EBDCC2 /* ProjectRewardCell.xib */,
				A7E06CD71C5BFB3800EBDCC2 /* ProjectRewardsCollectionViewCell.swift */,
				A7E06CD81C5BFB3800EBDCC2 /* ProjectRewardsCollectionViewCell.xib */,
				A7E06CD91C5BFB3800EBDCC2 /* ProjectShelfCell.swift */,
				A7E06CDA1C5BFB3800EBDCC2 /* ProjectShelfCell.xib */,
			);
			path = Cells;
			sourceTree = "<group>";
		};
		A7E06CDB1C5BFB3800EBDCC2 /* Controllers */ = {
			isa = PBXGroup;
			children = (
				A7E06CDC1C5BFB3800EBDCC2 /* HomeViewController.swift */,
				A7E06CDD1C5BFB3800EBDCC2 /* HomeViewController.xib */,
				A7E06CDE1C5BFB3800EBDCC2 /* LoginViewController.swift */,
				A7E06CDF1C5BFB3800EBDCC2 /* LoginViewController.xib */,
				A7E06CE01C5BFB3800EBDCC2 /* PlaylistExplorerViewController.swift */,
				A7E06CE11C5BFB3800EBDCC2 /* PlaylistExplorerViewController.xib */,
				A7E06CE21C5BFB3800EBDCC2 /* PlaylistTrayViewController.swift */,
				A7E06CE31C5BFB3800EBDCC2 /* PlaylistTrayViewController.xib */,
				A7E06CE41C5BFB3800EBDCC2 /* PlaylistViewController.swift */,
				A7E06CE51C5BFB3800EBDCC2 /* PlaylistViewController.xib */,
				A7E06CE61C5BFB3800EBDCC2 /* ProfileViewController.swift */,
				A7E06CE71C5BFB3800EBDCC2 /* ProfileViewController.xib */,
				A7E06CE81C5BFB3800EBDCC2 /* ProjectPlayerViewController.swift */,
				A7E06CE91C5BFB3800EBDCC2 /* ProjectViewController.swift */,
				A7E06CEA1C5BFB3800EBDCC2 /* ProjectViewController.xib */,
				A7E06CEB1C5BFB3800EBDCC2 /* SearchViewController.swift */,
				A7E06CEC1C5BFB3800EBDCC2 /* SearchViewController.xib */,
			);
			path = Controllers;
			sourceTree = "<group>";
		};
		A7E06DBC1C5C027800EBDCC2 /* Frameworks */ = {
			isa = PBXGroup;
			children = (
				807572061C88DD7900E7DA8A /* Alamofire.xcodeproj */,
				807571ED1C88B8E200E7DA8A /* AlamofireImage.xcodeproj */,
				8075723C1C88DDB300E7DA8A /* Argo.xcodeproj */,
				807572541C88DDCC00E7DA8A /* Curry.xcodeproj */,
				A7D1F8E41C84FB55000D41D5 /* KsApi.xcodeproj */,
				8075721E1C88DD8100E7DA8A /* Models.xcodeproj */,
				A7D1F9021C84FB5F000D41D5 /* Prelude.xcodeproj */,
				807572631C88DDDF00E7DA8A /* ReactiveCocoa.xcodeproj */,
				8075722D1C88DD8A00E7DA8A /* ReactiveExtensions.xcodeproj */,
				80FE73171C88F30700BE0137 /* Result.xcodeproj */,
				A7424F0D1C84F40E00FDC1E4 /* Embedded */,
			);
			name = Frameworks;
			sourceTree = "<group>";
		};
		A7E315BD1C88AA56000DD85A /* DataSources */ = {
			isa = PBXGroup;
			children = (
				A75AB1F81C8A84B5002FC3E6 /* ActivitiesDataSource.swift */,
				A7E315C41C88AAA8000DD85A /* DiscoveryProjectsDataSource.swift */,
				A73171981C8EA20300AC07C5 /* ProjectDataSource.swift */,
			);
			path = DataSources;
			sourceTree = "<group>";
		};
/* End PBXGroup section */

/* Begin PBXHeadersBuildPhase section */
		A75511391C8642B3005355CF /* Headers */ = {
			isa = PBXHeadersBuildPhase;
			buildActionMask = 2147483647;
			files = (
			);
			runOnlyForDeploymentPostprocessing = 0;
		};
		A75511D11C8647D9005355CF /* Headers */ = {
			isa = PBXHeadersBuildPhase;
			buildActionMask = 2147483647;
			files = (
			);
			runOnlyForDeploymentPostprocessing = 0;
		};
		A7C7959B1C873A870081977F /* Headers */ = {
			isa = PBXHeadersBuildPhase;
			buildActionMask = 2147483647;
			files = (
			);
			runOnlyForDeploymentPostprocessing = 0;
		};
		A7C795CA1C873BD50081977F /* Headers */ = {
			isa = PBXHeadersBuildPhase;
			buildActionMask = 2147483647;
			files = (
			);
			runOnlyForDeploymentPostprocessing = 0;
		};
/* End PBXHeadersBuildPhase section */

/* Begin PBXNativeTarget section */
		A755113B1C8642B3005355CF /* Library-iOS */ = {
			isa = PBXNativeTarget;
			buildConfigurationList = A75511591C8642B3005355CF /* Build configuration list for PBXNativeTarget "Library-iOS" */;
			buildPhases = (
				A75511371C8642B3005355CF /* Sources */,
				A75511381C8642B3005355CF /* Frameworks */,
				A75511391C8642B3005355CF /* Headers */,
				A755113A1C8642B3005355CF /* Resources */,
			);
			buildRules = (
			);
			dependencies = (
				A7E315811C8882D1000DD85A /* PBXTargetDependency */,
				A7E315851C8882D1000DD85A /* PBXTargetDependency */,
				A7A542311C8E461400273B58 /* PBXTargetDependency */,
			);
			name = "Library-iOS";
			productName = "Library-iOS";
			productReference = A755113C1C8642B3005355CF /* Library.framework */;
			productType = "com.apple.product-type.framework";
		};
		A75511441C8642B3005355CF /* Library-iOSTests */ = {
			isa = PBXNativeTarget;
			buildConfigurationList = A755115A1C8642B3005355CF /* Build configuration list for PBXNativeTarget "Library-iOSTests" */;
			buildPhases = (
				A75511411C8642B3005355CF /* Sources */,
				A75511421C8642B3005355CF /* Frameworks */,
				A75511431C8642B3005355CF /* Resources */,
			);
			buildRules = (
			);
			dependencies = (
				A75511481C8642B3005355CF /* PBXTargetDependency */,
			);
			name = "Library-iOSTests";
			productName = "Library-iOSTests";
			productReference = A75511451C8642B3005355CF /* Library-iOSTests.xctest */;
			productType = "com.apple.product-type.bundle.unit-test";
		};
		A75511AA1C8647D9005355CF /* Library-tvOS */ = {
			isa = PBXNativeTarget;
			buildConfigurationList = A75511D71C8647D9005355CF /* Build configuration list for PBXNativeTarget "Library-tvOS" */;
			buildPhases = (
				A75511AB1C8647D9005355CF /* Sources */,
				A75511CC1C8647D9005355CF /* Frameworks */,
				A75511D11C8647D9005355CF /* Headers */,
				A75511D21C8647D9005355CF /* Resources */,
			);
			buildRules = (
			);
			dependencies = (
				A7E315911C8882EA000DD85A /* PBXTargetDependency */,
				A7E315951C8882EA000DD85A /* PBXTargetDependency */,
				A7A542571C8E462A00273B58 /* PBXTargetDependency */,
			);
			name = "Library-tvOS";
			productName = "Library-iOS";
			productReference = A75511DA1C8647D9005355CF /* Library.framework */;
			productType = "com.apple.product-type.framework";
		};
		A75511E61C865321005355CF /* Library-tvOSTests */ = {
			isa = PBXNativeTarget;
			buildConfigurationList = A75511FE1C865321005355CF /* Build configuration list for PBXNativeTarget "Library-tvOSTests" */;
			buildPhases = (
				A75511E91C865321005355CF /* Sources */,
				A75511F81C865321005355CF /* Frameworks */,
				A75511FC1C865321005355CF /* Resources */,
			);
			buildRules = (
			);
			dependencies = (
				A7B694801C87F51900C49A4F /* PBXTargetDependency */,
			);
			name = "Library-tvOSTests";
			productName = "Library-iOSTests";
			productReference = A75512011C865321005355CF /* Library-tvOSTests.xctest */;
			productType = "com.apple.product-type.bundle.unit-test";
		};
		A7C7959D1C873A870081977F /* Kickstarter-iOS-Framework */ = {
			isa = PBXNativeTarget;
			buildConfigurationList = A7C795B11C873A870081977F /* Build configuration list for PBXNativeTarget "Kickstarter-iOS-Framework" */;
			buildPhases = (
				A7C795991C873A870081977F /* Sources */,
				A7C7959A1C873A870081977F /* Frameworks */,
				A7C7959B1C873A870081977F /* Headers */,
				A7C7959C1C873A870081977F /* Resources */,
			);
			buildRules = (
			);
			dependencies = (
				A76127BF1C93100800EDCCB9 /* PBXTargetDependency */,
			);
			name = "Kickstarter-iOS-Framework";
			productName = "Kickstarter-iOS-Framework";
			productReference = A7C7959E1C873A870081977F /* Kickstarter_Framework.framework */;
			productType = "com.apple.product-type.framework";
		};
		A7C795CC1C873BD50081977F /* Kickstarter-tvOS-Framework */ = {
			isa = PBXNativeTarget;
			buildConfigurationList = A7C795D61C873BD50081977F /* Build configuration list for PBXNativeTarget "Kickstarter-tvOS-Framework" */;
			buildPhases = (
				A7C795C81C873BD50081977F /* Sources */,
				A7C795C91C873BD50081977F /* Frameworks */,
				A7C795CA1C873BD50081977F /* Headers */,
				A7C795CB1C873BD50081977F /* Resources */,
			);
			buildRules = (
			);
			dependencies = (
				A7C795DA1C873BE60081977F /* PBXTargetDependency */,
			);
			name = "Kickstarter-tvOS-Framework";
			productName = "Kickstarter-tvOS-Framework";
			productReference = A7C795CD1C873BD50081977F /* Kickstarter_Framework.framework */;
			productType = "com.apple.product-type.framework";
		};
		A7D1F9441C850B7C000D41D5 /* Kickstarter-iOS */ = {
			isa = PBXNativeTarget;
			buildConfigurationList = A7D1F9611C850B7C000D41D5 /* Build configuration list for PBXNativeTarget "Kickstarter-iOS" */;
			buildPhases = (
				A7D1F9411C850B7C000D41D5 /* Sources */,
				A7D1F9421C850B7C000D41D5 /* Frameworks */,
				A7D1F9431C850B7C000D41D5 /* Resources */,
				A7D1F9C21C850DDE000D41D5 /* Embed Frameworks */,
				A7B693E81C87740900C49A4F /* HockeyApp */,
			);
			buildRules = (
			);
			dependencies = (
				A75511841C8643E7005355CF /* PBXTargetDependency */,
				A7D1F9951C850D5B000D41D5 /* PBXTargetDependency */,
				A7D1F9991C850D5B000D41D5 /* PBXTargetDependency */,
				A7D1F9B51C850DDE000D41D5 /* PBXTargetDependency */,
				A7D1F9BD1C850DDE000D41D5 /* PBXTargetDependency */,
				8075727B1C88DE1900E7DA8A /* PBXTargetDependency */,
				8075727F1C88DE1A00E7DA8A /* PBXTargetDependency */,
				807572831C88DE1A00E7DA8A /* PBXTargetDependency */,
				807572871C88DE1B00E7DA8A /* PBXTargetDependency */,
				8075728B1C88DE1B00E7DA8A /* PBXTargetDependency */,
				8075728F1C88DE1C00E7DA8A /* PBXTargetDependency */,
				80FE72FA1C88F24500BE0137 /* PBXTargetDependency */,
				80FE73351C88F32000BE0137 /* PBXTargetDependency */,
			);
			name = "Kickstarter-iOS";
			productName = Kickstarter;
			productReference = A7D1F9451C850B7C000D41D5 /* Kickstarter.app */;
			productType = "com.apple.product-type.application";
		};
		A7D1F9591C850B7C000D41D5 /* Kickstarter-iOSTests */ = {
			isa = PBXNativeTarget;
			buildConfigurationList = A7D1F9641C850B7C000D41D5 /* Build configuration list for PBXNativeTarget "Kickstarter-iOSTests" */;
			buildPhases = (
				A7D1F9561C850B7C000D41D5 /* Sources */,
				A7D1F9571C850B7C000D41D5 /* Frameworks */,
				A7D1F9581C850B7C000D41D5 /* Resources */,
			);
			buildRules = (
			);
			dependencies = (
				A782BABC1C9F5F3B007B13C8 /* PBXTargetDependency */,
				A782BABE1C9F5F3B007B13C8 /* PBXTargetDependency */,
				A782BAC01C9F5F3B007B13C8 /* PBXTargetDependency */,
				A7B694111C87942600C49A4F /* PBXTargetDependency */,
				A7D1F95C1C850B7C000D41D5 /* PBXTargetDependency */,
			);
			name = "Kickstarter-iOSTests";
			productName = KickstarterTests;
			productReference = A7D1F95A1C850B7C000D41D5 /* Kickstarter-iOSTests.xctest */;
			productType = "com.apple.product-type.bundle.unit-test";
		};
		A7E06C781C5A6EB300EBDCC2 /* Kickstarter-tvOS */ = {
			isa = PBXNativeTarget;
			buildConfigurationList = A7E06C9E1C5A6EB300EBDCC2 /* Build configuration list for PBXNativeTarget "Kickstarter-tvOS" */;
			buildPhases = (
				A7E06C751C5A6EB300EBDCC2 /* Sources */,
				A7E06C761C5A6EB300EBDCC2 /* Frameworks */,
				A7E06C771C5A6EB300EBDCC2 /* Resources */,
				A7E06E1B1C5C066F00EBDCC2 /* Embed Frameworks */,
			);
			buildRules = (
			);
			dependencies = (
				A75511E31C864974005355CF /* PBXTargetDependency */,
				A7D1F9211C84FB74000D41D5 /* PBXTargetDependency */,
				A7D1F9251C84FB74000D41D5 /* PBXTargetDependency */,
				80FE72FE1C88F29E00BE0137 /* PBXTargetDependency */,
				80FE73021C88F29E00BE0137 /* PBXTargetDependency */,
				80FE73061C88F29E00BE0137 /* PBXTargetDependency */,
				80FE730A1C88F29E00BE0137 /* PBXTargetDependency */,
				80FE730E1C88F29E00BE0137 /* PBXTargetDependency */,
				80FE73121C88F29E00BE0137 /* PBXTargetDependency */,
				80FE73161C88F29E00BE0137 /* PBXTargetDependency */,
				80FE73391C88F34600BE0137 /* PBXTargetDependency */,
			);
			name = "Kickstarter-tvOS";
			productName = kickstartertv;
			productReference = A7E06C791C5A6EB300EBDCC2 /* Kickstarter.app */;
			productType = "com.apple.product-type.application";
		};
		A7E06C891C5A6EB300EBDCC2 /* Kickstarter-tvOSTests */ = {
			isa = PBXNativeTarget;
			buildConfigurationList = A7E06CA11C5A6EB300EBDCC2 /* Build configuration list for PBXNativeTarget "Kickstarter-tvOSTests" */;
			buildPhases = (
				A7E06C861C5A6EB300EBDCC2 /* Sources */,
				A7E06C871C5A6EB300EBDCC2 /* Frameworks */,
				A7E06C881C5A6EB300EBDCC2 /* Resources */,
			);
			buildRules = (
			);
			dependencies = (
				A782BAEC1C9F613F007B13C8 /* PBXTargetDependency */,
				A782BAC51C9F5FAF007B13C8 /* PBXTargetDependency */,
				A782BAC71C9F5FAF007B13C8 /* PBXTargetDependency */,
				A782BAC91C9F5FAF007B13C8 /* PBXTargetDependency */,
				A7B694231C879F4B00C49A4F /* PBXTargetDependency */,
				A7E06C8C1C5A6EB300EBDCC2 /* PBXTargetDependency */,
			);
			name = "Kickstarter-tvOSTests";
			productName = kickstartertvTests;
			productReference = A7E06C8A1C5A6EB300EBDCC2 /* Kickstarter.xctest */;
			productType = "com.apple.product-type.bundle.unit-test";
		};
/* End PBXNativeTarget section */

/* Begin PBXProject section */
		A7E06C711C5A6EB300EBDCC2 /* Project object */ = {
			isa = PBXProject;
			attributes = {
				LastSwiftUpdateCheck = 0720;
				LastUpgradeCheck = 0720;
				ORGANIZATIONNAME = Kickstarter;
				TargetAttributes = {
					A755113B1C8642B3005355CF = {
						CreatedOnToolsVersion = 7.2.1;
					};
					A75511441C8642B3005355CF = {
						CreatedOnToolsVersion = 7.2.1;
					};
					A7C7959D1C873A870081977F = {
						CreatedOnToolsVersion = 7.2.1;
					};
					A7C795CC1C873BD50081977F = {
						CreatedOnToolsVersion = 7.2.1;
					};
					A7D1F9441C850B7C000D41D5 = {
						CreatedOnToolsVersion = 7.2.1;
					};
					A7D1F9591C850B7C000D41D5 = {
						CreatedOnToolsVersion = 7.2.1;
						TestTargetID = A7D1F9441C850B7C000D41D5;
					};
					A7E06C781C5A6EB300EBDCC2 = {
						CreatedOnToolsVersion = 7.2;
					};
					A7E06C891C5A6EB300EBDCC2 = {
						CreatedOnToolsVersion = 7.2;
						TestTargetID = A7E06C781C5A6EB300EBDCC2;
					};
				};
			};
			buildConfigurationList = A7E06C741C5A6EB300EBDCC2 /* Build configuration list for PBXProject "Kickstarter" */;
			compatibilityVersion = "Xcode 3.2";
			developmentRegion = English;
			hasScannedForEncodings = 0;
			knownRegions = (
				en,
				Base,
				de,
				es,
				fr,
			);
			mainGroup = A7E06C701C5A6EB300EBDCC2;
			productRefGroup = A7E06C7A1C5A6EB300EBDCC2 /* Products */;
			projectDirPath = "";
			projectReferences = (
				{
					ProductGroup = 807572071C88DD7900E7DA8A /* Products */;
					ProjectRef = 807572061C88DD7900E7DA8A /* Alamofire.xcodeproj */;
				},
				{
					ProductGroup = 807571EE1C88B8E200E7DA8A /* Products */;
					ProjectRef = 807571ED1C88B8E200E7DA8A /* AlamofireImage.xcodeproj */;
				},
				{
					ProductGroup = 8075723D1C88DDB300E7DA8A /* Products */;
					ProjectRef = 8075723C1C88DDB300E7DA8A /* Argo.xcodeproj */;
				},
				{
					ProductGroup = 807572551C88DDCC00E7DA8A /* Products */;
					ProjectRef = 807572541C88DDCC00E7DA8A /* Curry.xcodeproj */;
				},
				{
					ProductGroup = A7D1F8E51C84FB55000D41D5 /* Products */;
					ProjectRef = A7D1F8E41C84FB55000D41D5 /* KsApi.xcodeproj */;
				},
				{
					ProductGroup = 8075721F1C88DD8100E7DA8A /* Products */;
					ProjectRef = 8075721E1C88DD8100E7DA8A /* Models.xcodeproj */;
				},
				{
					ProductGroup = A7D1F9031C84FB5F000D41D5 /* Products */;
					ProjectRef = A7D1F9021C84FB5F000D41D5 /* Prelude.xcodeproj */;
				},
				{
					ProductGroup = 807572641C88DDDF00E7DA8A /* Products */;
					ProjectRef = 807572631C88DDDF00E7DA8A /* ReactiveCocoa.xcodeproj */;
				},
				{
					ProductGroup = 8075722E1C88DD8A00E7DA8A /* Products */;
					ProjectRef = 8075722D1C88DD8A00E7DA8A /* ReactiveExtensions.xcodeproj */;
				},
				{
					ProductGroup = 80FE73181C88F30700BE0137 /* Products */;
					ProjectRef = 80FE73171C88F30700BE0137 /* Result.xcodeproj */;
				},
			);
			projectRoot = "";
			targets = (
				A7D1F9441C850B7C000D41D5 /* Kickstarter-iOS */,
				A7D1F9591C850B7C000D41D5 /* Kickstarter-iOSTests */,
				A755113B1C8642B3005355CF /* Library-iOS */,
				A75511441C8642B3005355CF /* Library-iOSTests */,
				A7C7959D1C873A870081977F /* Kickstarter-iOS-Framework */,
				A7E06C781C5A6EB300EBDCC2 /* Kickstarter-tvOS */,
				A7E06C891C5A6EB300EBDCC2 /* Kickstarter-tvOSTests */,
				A75511AA1C8647D9005355CF /* Library-tvOS */,
				A75511E61C865321005355CF /* Library-tvOSTests */,
				A7C795CC1C873BD50081977F /* Kickstarter-tvOS-Framework */,
			);
		};
/* End PBXProject section */

/* Begin PBXReferenceProxy section */
		807571F91C88B8E200E7DA8A /* AlamofireImage.framework */ = {
			isa = PBXReferenceProxy;
			fileType = wrapper.framework;
			path = AlamofireImage.framework;
			remoteRef = 807571F81C88B8E200E7DA8A /* PBXContainerItemProxy */;
			sourceTree = BUILT_PRODUCTS_DIR;
		};
		807571FB1C88B8E200E7DA8A /* AlamofireImage iOS Tests.xctest */ = {
			isa = PBXReferenceProxy;
			fileType = wrapper.cfbundle;
			path = "AlamofireImage iOS Tests.xctest";
			remoteRef = 807571FA1C88B8E200E7DA8A /* PBXContainerItemProxy */;
			sourceTree = BUILT_PRODUCTS_DIR;
		};
		807571FD1C88B8E200E7DA8A /* AlamofireImage.framework */ = {
			isa = PBXReferenceProxy;
			fileType = wrapper.framework;
			path = AlamofireImage.framework;
			remoteRef = 807571FC1C88B8E200E7DA8A /* PBXContainerItemProxy */;
			sourceTree = BUILT_PRODUCTS_DIR;
		};
		807571FF1C88B8E200E7DA8A /* AlamofireImage OSX Tests.xctest */ = {
			isa = PBXReferenceProxy;
			fileType = wrapper.cfbundle;
			path = "AlamofireImage OSX Tests.xctest";
			remoteRef = 807571FE1C88B8E200E7DA8A /* PBXContainerItemProxy */;
			sourceTree = BUILT_PRODUCTS_DIR;
		};
		807572011C88B8E200E7DA8A /* AlamofireImage.framework */ = {
			isa = PBXReferenceProxy;
			fileType = wrapper.framework;
			path = AlamofireImage.framework;
			remoteRef = 807572001C88B8E200E7DA8A /* PBXContainerItemProxy */;
			sourceTree = BUILT_PRODUCTS_DIR;
		};
		807572031C88B8E200E7DA8A /* AlamofireImage tvOS Tests.xctest */ = {
			isa = PBXReferenceProxy;
			fileType = wrapper.cfbundle;
			path = "AlamofireImage tvOS Tests.xctest";
			remoteRef = 807572021C88B8E200E7DA8A /* PBXContainerItemProxy */;
			sourceTree = BUILT_PRODUCTS_DIR;
		};
		807572051C88B8E200E7DA8A /* AlamofireImage.framework */ = {
			isa = PBXReferenceProxy;
			fileType = wrapper.framework;
			path = AlamofireImage.framework;
			remoteRef = 807572041C88B8E200E7DA8A /* PBXContainerItemProxy */;
			sourceTree = BUILT_PRODUCTS_DIR;
		};
		807572111C88DD7900E7DA8A /* Alamofire.framework */ = {
			isa = PBXReferenceProxy;
			fileType = wrapper.framework;
			path = Alamofire.framework;
			remoteRef = 807572101C88DD7900E7DA8A /* PBXContainerItemProxy */;
			sourceTree = BUILT_PRODUCTS_DIR;
		};
		807572131C88DD7900E7DA8A /* Alamofire iOS Tests.xctest */ = {
			isa = PBXReferenceProxy;
			fileType = wrapper.cfbundle;
			path = "Alamofire iOS Tests.xctest";
			remoteRef = 807572121C88DD7900E7DA8A /* PBXContainerItemProxy */;
			sourceTree = BUILT_PRODUCTS_DIR;
		};
		807572151C88DD7900E7DA8A /* Alamofire.framework */ = {
			isa = PBXReferenceProxy;
			fileType = wrapper.framework;
			path = Alamofire.framework;
			remoteRef = 807572141C88DD7900E7DA8A /* PBXContainerItemProxy */;
			sourceTree = BUILT_PRODUCTS_DIR;
		};
		807572171C88DD7900E7DA8A /* Alamofire OSX Tests.xctest */ = {
			isa = PBXReferenceProxy;
			fileType = wrapper.cfbundle;
			path = "Alamofire OSX Tests.xctest";
			remoteRef = 807572161C88DD7900E7DA8A /* PBXContainerItemProxy */;
			sourceTree = BUILT_PRODUCTS_DIR;
		};
		807572191C88DD7900E7DA8A /* Alamofire.framework */ = {
			isa = PBXReferenceProxy;
			fileType = wrapper.framework;
			path = Alamofire.framework;
			remoteRef = 807572181C88DD7900E7DA8A /* PBXContainerItemProxy */;
			sourceTree = BUILT_PRODUCTS_DIR;
		};
		8075721B1C88DD7900E7DA8A /* Alamofire tvOS Tests.xctest */ = {
			isa = PBXReferenceProxy;
			fileType = wrapper.cfbundle;
			path = "Alamofire tvOS Tests.xctest";
			remoteRef = 8075721A1C88DD7900E7DA8A /* PBXContainerItemProxy */;
			sourceTree = BUILT_PRODUCTS_DIR;
		};
		8075721D1C88DD7900E7DA8A /* Alamofire.framework */ = {
			isa = PBXReferenceProxy;
			fileType = wrapper.framework;
			path = Alamofire.framework;
			remoteRef = 8075721C1C88DD7900E7DA8A /* PBXContainerItemProxy */;
			sourceTree = BUILT_PRODUCTS_DIR;
		};
		807572261C88DD8100E7DA8A /* Models.framework */ = {
			isa = PBXReferenceProxy;
			fileType = wrapper.framework;
			path = Models.framework;
			remoteRef = 807572251C88DD8100E7DA8A /* PBXContainerItemProxy */;
			sourceTree = BUILT_PRODUCTS_DIR;
		};
		807572281C88DD8100E7DA8A /* Models-iOSTests.xctest */ = {
			isa = PBXReferenceProxy;
			fileType = wrapper.cfbundle;
			path = "Models-iOSTests.xctest";
			remoteRef = 807572271C88DD8100E7DA8A /* PBXContainerItemProxy */;
			sourceTree = BUILT_PRODUCTS_DIR;
		};
		8075722A1C88DD8100E7DA8A /* Models.framework */ = {
			isa = PBXReferenceProxy;
			fileType = wrapper.framework;
			path = Models.framework;
			remoteRef = 807572291C88DD8100E7DA8A /* PBXContainerItemProxy */;
			sourceTree = BUILT_PRODUCTS_DIR;
		};
		8075722C1C88DD8100E7DA8A /* Models-tvOSTests.xctest */ = {
			isa = PBXReferenceProxy;
			fileType = wrapper.cfbundle;
			path = "Models-tvOSTests.xctest";
			remoteRef = 8075722B1C88DD8100E7DA8A /* PBXContainerItemProxy */;
			sourceTree = BUILT_PRODUCTS_DIR;
		};
		807572351C88DD8B00E7DA8A /* ReactiveExtensions.framework */ = {
			isa = PBXReferenceProxy;
			fileType = wrapper.framework;
			path = ReactiveExtensions.framework;
			remoteRef = 807572341C88DD8B00E7DA8A /* PBXContainerItemProxy */;
			sourceTree = BUILT_PRODUCTS_DIR;
		};
		807572371C88DD8B00E7DA8A /* ReactiveExtensions-iOSTests.xctest */ = {
			isa = PBXReferenceProxy;
			fileType = wrapper.cfbundle;
			path = "ReactiveExtensions-iOSTests.xctest";
			remoteRef = 807572361C88DD8B00E7DA8A /* PBXContainerItemProxy */;
			sourceTree = BUILT_PRODUCTS_DIR;
		};
		807572391C88DD8B00E7DA8A /* ReactiveExtensions.framework */ = {
			isa = PBXReferenceProxy;
			fileType = wrapper.framework;
			path = ReactiveExtensions.framework;
			remoteRef = 807572381C88DD8B00E7DA8A /* PBXContainerItemProxy */;
			sourceTree = BUILT_PRODUCTS_DIR;
		};
		8075723B1C88DD8B00E7DA8A /* ReactiveExtensions-tvOSTests.xctest */ = {
			isa = PBXReferenceProxy;
			fileType = wrapper.cfbundle;
			path = "ReactiveExtensions-tvOSTests.xctest";
			remoteRef = 8075723A1C88DD8B00E7DA8A /* PBXContainerItemProxy */;
			sourceTree = BUILT_PRODUCTS_DIR;
		};
		807572471C88DDB300E7DA8A /* Argo.framework */ = {
			isa = PBXReferenceProxy;
			fileType = wrapper.framework;
			path = Argo.framework;
			remoteRef = 807572461C88DDB300E7DA8A /* PBXContainerItemProxy */;
			sourceTree = BUILT_PRODUCTS_DIR;
		};
		807572491C88DDB300E7DA8A /* ArgoTests.xctest */ = {
			isa = PBXReferenceProxy;
			fileType = wrapper.cfbundle;
			path = ArgoTests.xctest;
			remoteRef = 807572481C88DDB300E7DA8A /* PBXContainerItemProxy */;
			sourceTree = BUILT_PRODUCTS_DIR;
		};
		8075724B1C88DDB300E7DA8A /* Argo.framework */ = {
			isa = PBXReferenceProxy;
			fileType = wrapper.framework;
			path = Argo.framework;
			remoteRef = 8075724A1C88DDB300E7DA8A /* PBXContainerItemProxy */;
			sourceTree = BUILT_PRODUCTS_DIR;
		};
		8075724D1C88DDB300E7DA8A /* Argo-MacTests.xctest */ = {
			isa = PBXReferenceProxy;
			fileType = wrapper.cfbundle;
			path = "Argo-MacTests.xctest";
			remoteRef = 8075724C1C88DDB300E7DA8A /* PBXContainerItemProxy */;
			sourceTree = BUILT_PRODUCTS_DIR;
		};
		8075724F1C88DDB300E7DA8A /* Argo.framework */ = {
			isa = PBXReferenceProxy;
			fileType = wrapper.framework;
			path = Argo.framework;
			remoteRef = 8075724E1C88DDB300E7DA8A /* PBXContainerItemProxy */;
			sourceTree = BUILT_PRODUCTS_DIR;
		};
		807572511C88DDB300E7DA8A /* Argo.framework */ = {
			isa = PBXReferenceProxy;
			fileType = wrapper.framework;
			path = Argo.framework;
			remoteRef = 807572501C88DDB300E7DA8A /* PBXContainerItemProxy */;
			sourceTree = BUILT_PRODUCTS_DIR;
		};
		807572531C88DDB300E7DA8A /* Argo-tvOSTests.xctest */ = {
			isa = PBXReferenceProxy;
			fileType = wrapper.cfbundle;
			path = "Argo-tvOSTests.xctest";
			remoteRef = 807572521C88DDB300E7DA8A /* PBXContainerItemProxy */;
			sourceTree = BUILT_PRODUCTS_DIR;
		};
		8075725C1C88DDCC00E7DA8A /* Curry.framework */ = {
			isa = PBXReferenceProxy;
			fileType = wrapper.framework;
			path = Curry.framework;
			remoteRef = 8075725B1C88DDCC00E7DA8A /* PBXContainerItemProxy */;
			sourceTree = BUILT_PRODUCTS_DIR;
		};
		8075725E1C88DDCC00E7DA8A /* Curry.framework */ = {
			isa = PBXReferenceProxy;
			fileType = wrapper.framework;
			path = Curry.framework;
			remoteRef = 8075725D1C88DDCC00E7DA8A /* PBXContainerItemProxy */;
			sourceTree = BUILT_PRODUCTS_DIR;
		};
		807572601C88DDCC00E7DA8A /* Curry.framework */ = {
			isa = PBXReferenceProxy;
			fileType = wrapper.framework;
			path = Curry.framework;
			remoteRef = 8075725F1C88DDCC00E7DA8A /* PBXContainerItemProxy */;
			sourceTree = BUILT_PRODUCTS_DIR;
		};
		807572621C88DDCC00E7DA8A /* Curry.framework */ = {
			isa = PBXReferenceProxy;
			fileType = wrapper.framework;
			path = Curry.framework;
			remoteRef = 807572611C88DDCC00E7DA8A /* PBXContainerItemProxy */;
			sourceTree = BUILT_PRODUCTS_DIR;
		};
		8075726D1C88DDE000E7DA8A /* ReactiveCocoa.framework */ = {
			isa = PBXReferenceProxy;
			fileType = wrapper.framework;
			path = ReactiveCocoa.framework;
			remoteRef = 8075726C1C88DDE000E7DA8A /* PBXContainerItemProxy */;
			sourceTree = BUILT_PRODUCTS_DIR;
		};
		8075726F1C88DDE000E7DA8A /* ReactiveCocoaTests.xctest */ = {
			isa = PBXReferenceProxy;
			fileType = wrapper.cfbundle;
			path = ReactiveCocoaTests.xctest;
			remoteRef = 8075726E1C88DDE000E7DA8A /* PBXContainerItemProxy */;
			sourceTree = BUILT_PRODUCTS_DIR;
		};
		807572711C88DDE000E7DA8A /* ReactiveCocoa.framework */ = {
			isa = PBXReferenceProxy;
			fileType = wrapper.framework;
			path = ReactiveCocoa.framework;
			remoteRef = 807572701C88DDE000E7DA8A /* PBXContainerItemProxy */;
			sourceTree = BUILT_PRODUCTS_DIR;
		};
		807572731C88DDE000E7DA8A /* ReactiveCocoaTests.xctest */ = {
			isa = PBXReferenceProxy;
			fileType = wrapper.cfbundle;
			path = ReactiveCocoaTests.xctest;
			remoteRef = 807572721C88DDE000E7DA8A /* PBXContainerItemProxy */;
			sourceTree = BUILT_PRODUCTS_DIR;
		};
		807572751C88DDE000E7DA8A /* ReactiveCocoa.framework */ = {
			isa = PBXReferenceProxy;
			fileType = wrapper.framework;
			path = ReactiveCocoa.framework;
			remoteRef = 807572741C88DDE000E7DA8A /* PBXContainerItemProxy */;
			sourceTree = BUILT_PRODUCTS_DIR;
		};
		807572771C88DDE000E7DA8A /* ReactiveCocoa.framework */ = {
			isa = PBXReferenceProxy;
			fileType = wrapper.framework;
			path = ReactiveCocoa.framework;
			remoteRef = 807572761C88DDE000E7DA8A /* PBXContainerItemProxy */;
			sourceTree = BUILT_PRODUCTS_DIR;
		};
		80FE73231C88F30700BE0137 /* Result.framework */ = {
			isa = PBXReferenceProxy;
			fileType = wrapper.framework;
			path = Result.framework;
			remoteRef = 80FE73221C88F30700BE0137 /* PBXContainerItemProxy */;
			sourceTree = BUILT_PRODUCTS_DIR;
		};
		80FE73251C88F30700BE0137 /* Result-MacTests.xctest */ = {
			isa = PBXReferenceProxy;
			fileType = wrapper.cfbundle;
			path = "Result-MacTests.xctest";
			remoteRef = 80FE73241C88F30700BE0137 /* PBXContainerItemProxy */;
			sourceTree = BUILT_PRODUCTS_DIR;
		};
		80FE73271C88F30700BE0137 /* Result.framework */ = {
			isa = PBXReferenceProxy;
			fileType = wrapper.framework;
			path = Result.framework;
			remoteRef = 80FE73261C88F30700BE0137 /* PBXContainerItemProxy */;
			sourceTree = BUILT_PRODUCTS_DIR;
		};
		80FE73291C88F30700BE0137 /* Result-iOSTests.xctest */ = {
			isa = PBXReferenceProxy;
			fileType = wrapper.cfbundle;
			path = "Result-iOSTests.xctest";
			remoteRef = 80FE73281C88F30700BE0137 /* PBXContainerItemProxy */;
			sourceTree = BUILT_PRODUCTS_DIR;
		};
		80FE732B1C88F30700BE0137 /* Result.framework */ = {
			isa = PBXReferenceProxy;
			fileType = wrapper.framework;
			path = Result.framework;
			remoteRef = 80FE732A1C88F30700BE0137 /* PBXContainerItemProxy */;
			sourceTree = BUILT_PRODUCTS_DIR;
		};
		80FE732D1C88F30700BE0137 /* Result-tvOSTests.xctest */ = {
			isa = PBXReferenceProxy;
			fileType = wrapper.cfbundle;
			path = "Result-tvOSTests.xctest";
			remoteRef = 80FE732C1C88F30700BE0137 /* PBXContainerItemProxy */;
			sourceTree = BUILT_PRODUCTS_DIR;
		};
		80FE732F1C88F30700BE0137 /* Result.framework */ = {
			isa = PBXReferenceProxy;
			fileType = wrapper.framework;
			path = Result.framework;
			remoteRef = 80FE732E1C88F30700BE0137 /* PBXContainerItemProxy */;
			sourceTree = BUILT_PRODUCTS_DIR;
		};
		80FE73311C88F30700BE0137 /* Result-watchOSTests.xctest */ = {
			isa = PBXReferenceProxy;
			fileType = wrapper.cfbundle;
			path = "Result-watchOSTests.xctest";
			remoteRef = 80FE73301C88F30700BE0137 /* PBXContainerItemProxy */;
			sourceTree = BUILT_PRODUCTS_DIR;
		};
		A782BA9A1C9F5EBA007B13C8 /* KsApi_TestHelpers.framework */ = {
			isa = PBXReferenceProxy;
			fileType = wrapper.framework;
			path = KsApi_TestHelpers.framework;
			remoteRef = A782BA991C9F5EBA007B13C8 /* PBXContainerItemProxy */;
			sourceTree = BUILT_PRODUCTS_DIR;
		};
		A782BA9C1C9F5EBA007B13C8 /* KsApi-TestHelpers-tvOS.framework */ = {
			isa = PBXReferenceProxy;
			fileType = wrapper.framework;
			path = "KsApi-TestHelpers-tvOS.framework";
			remoteRef = A782BA9B1C9F5EBA007B13C8 /* PBXContainerItemProxy */;
			sourceTree = BUILT_PRODUCTS_DIR;
		};
		A782BAA21C9F5EBA007B13C8 /* Models_TestHelpers.framework */ = {
			isa = PBXReferenceProxy;
			fileType = wrapper.framework;
			path = Models_TestHelpers.framework;
			remoteRef = A782BAA11C9F5EBA007B13C8 /* PBXContainerItemProxy */;
			sourceTree = BUILT_PRODUCTS_DIR;
		};
		A782BAA41C9F5EBA007B13C8 /* Models_TestHelpers.framework */ = {
			isa = PBXReferenceProxy;
			fileType = wrapper.framework;
			path = Models_TestHelpers.framework;
			remoteRef = A782BAA31C9F5EBA007B13C8 /* PBXContainerItemProxy */;
			sourceTree = BUILT_PRODUCTS_DIR;
		};
		A782BAB01C9F5EBA007B13C8 /* ReactiveExtensions_TestHelpers.framework */ = {
			isa = PBXReferenceProxy;
			fileType = wrapper.framework;
			path = ReactiveExtensions_TestHelpers.framework;
			remoteRef = A782BAAF1C9F5EBA007B13C8 /* PBXContainerItemProxy */;
			sourceTree = BUILT_PRODUCTS_DIR;
		};
		A782BAB21C9F5EBA007B13C8 /* ReactiveExtensions_TestHelpers.framework */ = {
			isa = PBXReferenceProxy;
			fileType = wrapper.framework;
			path = ReactiveExtensions_TestHelpers.framework;
			remoteRef = A782BAB11C9F5EBA007B13C8 /* PBXContainerItemProxy */;
			sourceTree = BUILT_PRODUCTS_DIR;
		};
		A7D1F8EC1C84FB55000D41D5 /* KsApi.framework */ = {
			isa = PBXReferenceProxy;
			fileType = wrapper.framework;
			path = KsApi.framework;
			remoteRef = A7D1F8EB1C84FB55000D41D5 /* PBXContainerItemProxy */;
			sourceTree = BUILT_PRODUCTS_DIR;
		};
		A7D1F8EE1C84FB55000D41D5 /* KsApi-iOSTests.xctest */ = {
			isa = PBXReferenceProxy;
			fileType = wrapper.cfbundle;
			path = "KsApi-iOSTests.xctest";
			remoteRef = A7D1F8ED1C84FB55000D41D5 /* PBXContainerItemProxy */;
			sourceTree = BUILT_PRODUCTS_DIR;
		};
		A7D1F8F01C84FB55000D41D5 /* KsApi.framework */ = {
			isa = PBXReferenceProxy;
			fileType = wrapper.framework;
			path = KsApi.framework;
			remoteRef = A7D1F8EF1C84FB55000D41D5 /* PBXContainerItemProxy */;
			sourceTree = BUILT_PRODUCTS_DIR;
		};
		A7D1F8F21C84FB55000D41D5 /* KsApi-tvOSTests.xctest */ = {
			isa = PBXReferenceProxy;
			fileType = wrapper.cfbundle;
			path = "KsApi-tvOSTests.xctest";
			remoteRef = A7D1F8F11C84FB55000D41D5 /* PBXContainerItemProxy */;
			sourceTree = BUILT_PRODUCTS_DIR;
		};
		A7D1F90A1C84FB5F000D41D5 /* Prelude.framework */ = {
			isa = PBXReferenceProxy;
			fileType = wrapper.framework;
			path = Prelude.framework;
			remoteRef = A7D1F9091C84FB5F000D41D5 /* PBXContainerItemProxy */;
			sourceTree = BUILT_PRODUCTS_DIR;
		};
		A7D1F90C1C84FB5F000D41D5 /* Prelude-iOSTests.xctest */ = {
			isa = PBXReferenceProxy;
			fileType = wrapper.cfbundle;
			path = "Prelude-iOSTests.xctest";
			remoteRef = A7D1F90B1C84FB5F000D41D5 /* PBXContainerItemProxy */;
			sourceTree = BUILT_PRODUCTS_DIR;
		};
		A7D1F90E1C84FB5F000D41D5 /* Prelude.framework */ = {
			isa = PBXReferenceProxy;
			fileType = wrapper.framework;
			path = Prelude.framework;
			remoteRef = A7D1F90D1C84FB5F000D41D5 /* PBXContainerItemProxy */;
			sourceTree = BUILT_PRODUCTS_DIR;
		};
		A7D1F9101C84FB5F000D41D5 /* Prelude-tvOSTests.xctest */ = {
			isa = PBXReferenceProxy;
			fileType = wrapper.cfbundle;
			path = "Prelude-tvOSTests.xctest";
			remoteRef = A7D1F90F1C84FB5F000D41D5 /* PBXContainerItemProxy */;
			sourceTree = BUILT_PRODUCTS_DIR;
		};
/* End PBXReferenceProxy section */

/* Begin PBXResourcesBuildPhase section */
		A755113A1C8642B3005355CF /* Resources */ = {
			isa = PBXResourcesBuildPhase;
			buildActionMask = 2147483647;
			files = (
				A7B6942E1C87A06200C49A4F /* HockeySDKResources.bundle in Resources */,
			);
			runOnlyForDeploymentPostprocessing = 0;
		};
		A75511431C8642B3005355CF /* Resources */ = {
			isa = PBXResourcesBuildPhase;
			buildActionMask = 2147483647;
			files = (
			);
			runOnlyForDeploymentPostprocessing = 0;
		};
		A75511D21C8647D9005355CF /* Resources */ = {
			isa = PBXResourcesBuildPhase;
			buildActionMask = 2147483647;
			files = (
			);
			runOnlyForDeploymentPostprocessing = 0;
		};
		A75511FC1C865321005355CF /* Resources */ = {
			isa = PBXResourcesBuildPhase;
			buildActionMask = 2147483647;
			files = (
			);
			runOnlyForDeploymentPostprocessing = 0;
		};
		A7C7959C1C873A870081977F /* Resources */ = {
			isa = PBXResourcesBuildPhase;
			buildActionMask = 2147483647;
			files = (
				A7FC8C291C8F2DCF00C3B49B /* Project.storyboard in Resources */,
				A762F01A1C8CC7C1005581A4 /* Main.storyboard in Resources */,
				A7FC8C0B1C8F2CF600C3B49B /* Activity.storyboard in Resources */,
				A7FC8C0F1C8F2D6300C3B49B /* Discovery.storyboard in Resources */,
			);
			runOnlyForDeploymentPostprocessing = 0;
		};
		A7C795CB1C873BD50081977F /* Resources */ = {
			isa = PBXResourcesBuildPhase;
			buildActionMask = 2147483647;
			files = (
			);
			runOnlyForDeploymentPostprocessing = 0;
		};
		A7D1F9431C850B7C000D41D5 /* Resources */ = {
			isa = PBXResourcesBuildPhase;
			buildActionMask = 2147483647;
			files = (
				01BDFFB21C87AAD0002E8D34 /* Login.storyboard in Resources */,
				A7D1F9541C850B7C000D41D5 /* LaunchScreen.storyboard in Resources */,
				A721DF801C8D1F3C000CB97C /* koala-endpoint.config in Resources */,
				A7D1F9511C850B7C000D41D5 /* Assets.xcassets in Resources */,
				A7FC8C0E1C8F2D6300C3B49B /* Discovery.storyboard in Resources */,
				A7D1F94F1C850B7C000D41D5 /* Main.storyboard in Resources */,
				A7FC8C0A1C8F2CF600C3B49B /* Activity.storyboard in Resources */,
				A7B693F51C8778A900C49A4F /* hockeyapp.config in Resources */,
				A7B6942D1C87A05D00C49A4F /* HockeySDKResources.bundle in Resources */,
				A7FC8C281C8F2DCF00C3B49B /* Project.storyboard in Resources */,
			);
			runOnlyForDeploymentPostprocessing = 0;
		};
		A7D1F9581C850B7C000D41D5 /* Resources */ = {
			isa = PBXResourcesBuildPhase;
			buildActionMask = 2147483647;
			files = (
			);
			runOnlyForDeploymentPostprocessing = 0;
		};
		A7E06C771C5A6EB300EBDCC2 /* Resources */ = {
			isa = PBXResourcesBuildPhase;
			buildActionMask = 2147483647;
			files = (
				A7E06D2D1C5BFB3800EBDCC2 /* PlaylistTrayViewController.xib in Resources */,
				A7E06D291C5BFB3800EBDCC2 /* LoginViewController.xib in Resources */,
				A7E06D341C5BFB3800EBDCC2 /* ProjectViewController.xib in Resources */,
				A7E070521C5D3CF000EBDCC2 /* project.json in Resources */,
				A7E06D231C5BFB3800EBDCC2 /* ProjectRewardsCollectionViewCell.xib in Resources */,
				A7E06D151C5BFB3800EBDCC2 /* DiscoveryProjectCell.xib in Resources */,
				A7E06D271C5BFB3800EBDCC2 /* HomeViewController.xib in Resources */,
				A7E06D131C5BFB3800EBDCC2 /* Localizable.strings in Resources */,
				A7E06D041C5BFB3800EBDCC2 /* ionicons.ttf in Resources */,
				A7E06C841C5A6EB300EBDCC2 /* Assets.xcassets in Resources */,
				A7E070511C5D3CF000EBDCC2 /* discover.json in Resources */,
				A7E06C821C5A6EB300EBDCC2 /* Main.storyboard in Resources */,
				A7E06D211C5BFB3800EBDCC2 /* ProjectRewardCell.xib in Resources */,
				A7E06D171C5BFB3800EBDCC2 /* HomePlaylistCell.xib in Resources */,
				A7E06D191C5BFB3800EBDCC2 /* PlaylistTrayCell.xib in Resources */,
				A7E06D2F1C5BFB3800EBDCC2 /* PlaylistViewController.xib in Resources */,
				A7E06D1D1C5BFB3800EBDCC2 /* ProjectMoreInfoCell.xib in Resources */,
				A7E06D1B1C5BFB3800EBDCC2 /* ProjectCell.xib in Resources */,
				A7E06D2B1C5BFB3800EBDCC2 /* PlaylistExplorerViewController.xib in Resources */,
				A7E06D361C5BFB3800EBDCC2 /* SearchViewController.xib in Resources */,
				A7E06D251C5BFB3800EBDCC2 /* ProjectShelfCell.xib in Resources */,
				A7E06D311C5BFB3800EBDCC2 /* ProfileViewController.xib in Resources */,
				A7E06D1F1C5BFB3800EBDCC2 /* ProjectRecommendationsCell.xib in Resources */,
				A7E070501C5D3CF000EBDCC2 /* categories.json in Resources */,
			);
			runOnlyForDeploymentPostprocessing = 0;
		};
		A7E06C881C5A6EB300EBDCC2 /* Resources */ = {
			isa = PBXResourcesBuildPhase;
			buildActionMask = 2147483647;
			files = (
			);
			runOnlyForDeploymentPostprocessing = 0;
		};
/* End PBXResourcesBuildPhase section */

/* Begin PBXShellScriptBuildPhase section */
		A7B693E81C87740900C49A4F /* HockeyApp */ = {
			isa = PBXShellScriptBuildPhase;
			buildActionMask = 2147483647;
			files = (
			);
			inputPaths = (
			);
			name = HockeyApp;
			outputPaths = (
			);
			runOnlyForDeploymentPostprocessing = 0;
			shellPath = /bin/sh;
			shellScript = "FILE=\"${SRCROOT}/Frameworks/HockeySDK/iOS/BuildAgent\"\nif [ -f \"$FILE\" ]; then\n  \"$FILE\"\nfi\n";
		};
/* End PBXShellScriptBuildPhase section */

/* Begin PBXSourcesBuildPhase section */
		A75511371C8642B3005355CF /* Sources */ = {
			isa = PBXSourcesBuildPhase;
			buildActionMask = 2147483647;
			files = (
				A755115B1C8642C3005355CF /* AppEnvironment.swift in Sources */,
				A755115C1C8642C3005355CF /* AssetImageGeneratorType.swift in Sources */,
				A721DF6B1C8CFAF6000CB97C /* MockTrackingClient.swift in Sources */,
				A755115D1C8642C3005355CF /* AVPlayerView.swift in Sources */,
				A755115E1C8642C3005355CF /* Environment.swift in Sources */,
				A755115F1C8642C3005355CF /* Format.swift in Sources */,
				A76126B31C90C94000EDCCB9 /* SimpleDataSource.swift in Sources */,
				A76126BD1C90C94000EDCCB9 /* UITableViewCell-Extensions.swift in Sources */,
				A75511601C8642C3005355CF /* GradientView.swift in Sources */,
				A76126C11C90C94000EDCCB9 /* UIViewController-DefaultNib.swift in Sources */,
				A75511611C8642C3005355CF /* Language.swift in Sources */,
				A75511621C8642C3005355CF /* LaunchedCountries.swift in Sources */,
				A76126B71C90C94000EDCCB9 /* UICollectionView-Extensions.swift in Sources */,
				A76126AD1C90C94000EDCCB9 /* MVVMDataSource.swift in Sources */,
				A75511631C8642C3005355CF /* LocalizedString.swift in Sources */,
				0151AEB31C8F6FE90067F1BE /* StyledLabel.swift in Sources */,
				0151AEB51C8F6FFE0067F1BE /* Styles.swift in Sources */,
				A76126AB1C90C94000EDCCB9 /* MVVMCollectionViewController.swift in Sources */,
				A7FC8C061C8F1DEA00C3B49B /* CircleAvatarImageView.swift in Sources */,
				A75511641C8642C3005355CF /* NSBundleType.swift in Sources */,
				A75511651C8642C3005355CF /* String+SimpleHTML.swift in Sources */,
				A76126B91C90C94000EDCCB9 /* UICollectionViewCell-Extensions.swift in Sources */,
				A76126B11C90C94000EDCCB9 /* MVVMViewController.swift in Sources */,
				A76126AF1C90C94000EDCCB9 /* MVVMTableViewController.swift in Sources */,
				A75511661C8642C3005355CF /* Strings.swift in Sources */,
				A75511671C8642C3005355CF /* UIButton+LocalizedKey.swift in Sources */,
				A75511681C8642C3005355CF /* UIGestureRecognizer-Extensions.swift in Sources */,
				A76126BF1C90C94000EDCCB9 /* UIView-DefaultReusableId.swift in Sources */,
				A75511691C8642C3005355CF /* UILabel+IBClear.swift in Sources */,
				A755116A1C8642C3005355CF /* UILabel+LocalizedKey.swift in Sources */,
				A755116B1C8642C3005355CF /* UILabel+SimpleHTML.swift in Sources */,
				A721DF621C8CF503000CB97C /* TrackingClientType.swift in Sources */,
				A76126C31C90C94000EDCCB9 /* ViewModel.swift in Sources */,
				A755116C1C8642C3005355CF /* UIPress-Extensions.swift in Sources */,
				A755116D1C8642C3005355CF /* CurrentUser.swift in Sources */,
				A755116E1C8642C3005355CF /* KeyValueStoreType.swift in Sources */,
				A755116F1C8642C3005355CF /* MultiKeyValueStore.swift in Sources */,
<<<<<<< HEAD
				01A7A4C01C9690220036E553 /* UITextField+LocalizedPlaceholderKey.swift in Sources */,
				0151AEB71C8F700B0067F1BE /* UIColor.swift in Sources */,
				01A1DC4D1C965C7D005761A8 /* UIAlertController.swift in Sources */,
				0176E13B1C9742FD009CA092 /* UIBarButtonItem.swift in Sources */,
=======
				0151AEB71C8F700B0067F1BE /* UIColor.swift in Sources */,
>>>>>>> 80472828
				A76126B51C90C94000EDCCB9 /* SimpleViewModel.swift in Sources */,
				A721DF651C8CF5A3000CB97C /* KoalaTrackingClient.swift in Sources */,
				A76126BB1C90C94000EDCCB9 /* UITableView-Extensions.swift in Sources */,
				A7B693FF1C8789C100C49A4F /* HockeyManagerType.swift in Sources */,
				A721DF681C8CFAEB000CB97C /* Koala.swift in Sources */,
				0151AEBA1C8F811C0067F1BE /* BorderButton.swift in Sources */,
			);
			runOnlyForDeploymentPostprocessing = 0;
		};
		A75511411C8642B3005355CF /* Sources */ = {
			isa = PBXSourcesBuildPhase;
			buildActionMask = 2147483647;
			files = (
				A75511981C8645A0005355CF /* LaunchedCountriesTests.swift in Sources */,
				A75511961C8645A0005355CF /* FormatTests.swift in Sources */,
				01EFBCAF1C92036E0094EEC2 /* StyledLabelTests.swift in Sources */,
				A75511A71C86460B005355CF /* XCTestCase+AppEnvironment.swift in Sources */,
				A75511971C8645A0005355CF /* LanguageTests.swift in Sources */,
				A761275E1C93052400EDCCB9 /* CGColorRef.swift in Sources */,
				A755119C1C8645A0005355CF /* UILabel+IBClearTests.swift in Sources */,
				A755119A1C8645A0005355CF /* String+SimpleHTMLTests.swift in Sources */,
				A755119D1C8645A0005355CF /* UILabel+LocalizedKeyTests.swift in Sources */,
				A75511A51C86460B005355CF /* MockBundle.swift in Sources */,
				A755119E1C8645A0005355CF /* UILabel+SimpleHTMLTests.swift in Sources */,
				A75511941C8645A0005355CF /* AppEnvironmentTests.swift in Sources */,
				0176E19B1C976703009CA092 /* UITextfield+LocalizedPlaceholderKeyTests.swift in Sources */,
				A77519221C8CB0360022F175 /* CircleAvatarImageViewTests.swift in Sources */,
				A75511991C8645A0005355CF /* LocalizedStringTests.swift in Sources */,
				A75511951C8645A0005355CF /* EnvironmentTests.swift in Sources */,
				01EFBC891C91FB770094EEC2 /* UIColorTests.swift in Sources */,
				01EFBCB31C920A7E0094EEC2 /* BorderButtonTests.swift in Sources */,
				A755119B1C8645A0005355CF /* UIButton+LocalizedKeyTests.swift in Sources */,
				01EFBCB61C921EA20094EEC2 /* StylesTests.swift in Sources */,
			);
			runOnlyForDeploymentPostprocessing = 0;
		};
		A75511AB1C8647D9005355CF /* Sources */ = {
			isa = PBXSourcesBuildPhase;
			buildActionMask = 2147483647;
			files = (
				A75511AC1C8647D9005355CF /* AppEnvironment.swift in Sources */,
				A75511AD1C8647D9005355CF /* AssetImageGeneratorType.swift in Sources */,
				A721DF6C1C8CFAF6000CB97C /* MockTrackingClient.swift in Sources */,
				A75511AE1C8647D9005355CF /* AVPlayerView.swift in Sources */,
				A75511AF1C8647D9005355CF /* Environment.swift in Sources */,
				A75511B01C8647D9005355CF /* Format.swift in Sources */,
				A76126B41C90C94000EDCCB9 /* SimpleDataSource.swift in Sources */,
				A76126BE1C90C94000EDCCB9 /* UITableViewCell-Extensions.swift in Sources */,
				A75511B11C8647D9005355CF /* GradientView.swift in Sources */,
				A76126C21C90C94000EDCCB9 /* UIViewController-DefaultNib.swift in Sources */,
				A75511B21C8647D9005355CF /* Language.swift in Sources */,
				A75511B31C8647D9005355CF /* LaunchedCountries.swift in Sources */,
				A76126B81C90C94000EDCCB9 /* UICollectionView-Extensions.swift in Sources */,
				A76126AE1C90C94000EDCCB9 /* MVVMDataSource.swift in Sources */,
				A75511B41C8647D9005355CF /* LocalizedString.swift in Sources */,
				0151AEB41C8F6FEC0067F1BE /* StyledLabel.swift in Sources */,
				0151AEB61C8F70000067F1BE /* Styles.swift in Sources */,
				A76126AC1C90C94000EDCCB9 /* MVVMCollectionViewController.swift in Sources */,
				A7FC8C071C8F1DEA00C3B49B /* CircleAvatarImageView.swift in Sources */,
				A75511B51C8647D9005355CF /* NSBundleType.swift in Sources */,
				A75511B61C8647D9005355CF /* String+SimpleHTML.swift in Sources */,
				A76126BA1C90C94000EDCCB9 /* UICollectionViewCell-Extensions.swift in Sources */,
				A76126B21C90C94000EDCCB9 /* MVVMViewController.swift in Sources */,
				A76126B01C90C94000EDCCB9 /* MVVMTableViewController.swift in Sources */,
				A75511B71C8647D9005355CF /* Strings.swift in Sources */,
				A75511B81C8647D9005355CF /* UIButton+LocalizedKey.swift in Sources */,
				A75511B91C8647D9005355CF /* UIGestureRecognizer-Extensions.swift in Sources */,
				A76126C01C90C94000EDCCB9 /* UIView-DefaultReusableId.swift in Sources */,
				A75511BA1C8647D9005355CF /* UILabel+IBClear.swift in Sources */,
				A75511BB1C8647D9005355CF /* UILabel+LocalizedKey.swift in Sources */,
				A75511BC1C8647D9005355CF /* UILabel+SimpleHTML.swift in Sources */,
				A721DF631C8CF503000CB97C /* TrackingClientType.swift in Sources */,
				A76126C41C90C94000EDCCB9 /* ViewModel.swift in Sources */,
				A75511BD1C8647D9005355CF /* UIPress-Extensions.swift in Sources */,
				A75511BE1C8647D9005355CF /* CurrentUser.swift in Sources */,
				A75511BF1C8647D9005355CF /* KeyValueStoreType.swift in Sources */,
				A75511C01C8647D9005355CF /* MultiKeyValueStore.swift in Sources */,
<<<<<<< HEAD
				01A7A4C11C9690220036E553 /* UITextField+LocalizedPlaceholderKey.swift in Sources */,
				0151AEB81C8F700C0067F1BE /* UIColor.swift in Sources */,
				01A1DC4E1C965C7D005761A8 /* UIAlertController.swift in Sources */,
=======
				0151AEB81C8F700C0067F1BE /* UIColor.swift in Sources */,
>>>>>>> 80472828
				A76126B61C90C94000EDCCB9 /* SimpleViewModel.swift in Sources */,
				A721DF661C8CF5A3000CB97C /* KoalaTrackingClient.swift in Sources */,
				A76126BC1C90C94000EDCCB9 /* UITableView-Extensions.swift in Sources */,
				A7B694001C8789C100C49A4F /* HockeyManagerType.swift in Sources */,
				A721DF691C8CFAEB000CB97C /* Koala.swift in Sources */,
				0151AEBB1C8F811C0067F1BE /* BorderButton.swift in Sources */,
			);
			runOnlyForDeploymentPostprocessing = 0;
		};
		A75511E91C865321005355CF /* Sources */ = {
			isa = PBXSourcesBuildPhase;
			buildActionMask = 2147483647;
			files = (
				A7B6947E1C87F50300C49A4F /* LaunchedCountriesTests.swift in Sources */,
				A75511EB1C865321005355CF /* FormatTests.swift in Sources */,
				A75511EC1C865321005355CF /* XCTestCase+AppEnvironment.swift in Sources */,
				A75511ED1C865321005355CF /* LanguageTests.swift in Sources */,
				A75511EE1C865321005355CF /* UILabel+IBClearTests.swift in Sources */,
				A761275F1C93052400EDCCB9 /* CGColorRef.swift in Sources */,
				A75511EF1C865321005355CF /* String+SimpleHTMLTests.swift in Sources */,
				A75511F01C865321005355CF /* UILabel+LocalizedKeyTests.swift in Sources */,
				A75511F11C865321005355CF /* MockBundle.swift in Sources */,
				A75511F21C865321005355CF /* UILabel+SimpleHTMLTests.swift in Sources */,
				01EFBCB01C92036E0094EEC2 /* StyledLabelTests.swift in Sources */,
				A75511F31C865321005355CF /* AppEnvironmentTests.swift in Sources */,
				0176E19C1C976703009CA092 /* UITextfield+LocalizedPlaceholderKeyTests.swift in Sources */,
				A77519231C8CB11B0022F175 /* CircleAvatarImageViewTests.swift in Sources */,
				A75511F41C865321005355CF /* LocalizedStringTests.swift in Sources */,
				A75511F51C865321005355CF /* EnvironmentTests.swift in Sources */,
				01EFBCB11C9203750094EEC2 /* UIColorTests.swift in Sources */,
				01EFBCB41C920A7E0094EEC2 /* BorderButtonTests.swift in Sources */,
				A75511F61C865321005355CF /* UIButton+LocalizedKeyTests.swift in Sources */,
				01EFBCB71C921EA20094EEC2 /* StylesTests.swift in Sources */,
			);
			runOnlyForDeploymentPostprocessing = 0;
		};
		A7C795991C873A870081977F /* Sources */ = {
			isa = PBXSourcesBuildPhase;
			buildActionMask = 2147483647;
			files = (
				018F1FAA1C8E1A8200643DAA /* LoginToutViewModel.swift in Sources */,
				A7285C9C1C8E8DCF00D83297 /* ProjectViewController.swift in Sources */,
				A762F0191C8CC672005581A4 /* ActivityFriendFollowViewModel.swift in Sources */,
				A7FC8C551C8F447D00C3B49B /* ProjectSubpagesViewModel.swift in Sources */,
				A7E315C61C88AAA8000DD85A /* DiscoveryProjectsDataSource.swift in Sources */,
				0127FC5D1C98C11500E335C6 /* SFSafariViewController.swift in Sources */,
				0127FC541C98C0F900E335C6 /* HelpType.swift in Sources */,
				A762EFF31C8CC663005581A4 /* ActivityFriendFollowCell.swift in Sources */,
				A7E315B41C88A8A2000DD85A /* DiscoveryViewModel.swift in Sources */,
				A731719A1C8EA20300AC07C5 /* ProjectDataSource.swift in Sources */,
				A7E315CC1C88AC91000DD85A /* DiscoveryProjectCell.swift in Sources */,
				A75AB2231C8A85D1002FC3E6 /* ActivityUpdateCell.swift in Sources */,
				A7FC8C581C8F449500C3B49B /* ProjectSubpagesCell.swift in Sources */,
				A7285CC21C8E8DDB00D83297 /* ProjectViewModel.swift in Sources */,
				A7285CC51C8E915B00D83297 /* ProjectMainCell.swift in Sources */,
				A7C795B21C873AC90081977F /* AppDelegate.swift in Sources */,
				A7C795B31C873AC90081977F /* ActivitiesViewController.swift in Sources */,
				A7FC8C521C8F442D00C3B49B /* ProjectRewardCell.swift in Sources */,
				0127FC571C98C10400E335C6 /* LoginIntent.swift in Sources */,
				A77519011C8C97510022F175 /* ActivityFriendBackingViewModel.swift in Sources */,
				A77518FE1C8C8ADA0022F175 /* ActivityUpdateViewModel.swift in Sources */,
				A7FC8C4F1C8F43E400C3B49B /* ProjectRewardViewModel.swift in Sources */,
				A762F01D1C8CD2B3005581A4 /* ActivityStateChangeCell.swift in Sources */,
				A75CBDE81C8A26F800758C55 /* AppDelegateViewModel.swift in Sources */,
				0127FC5A1C98C10D00E335C6 /* MFMailComposeViewController.swift in Sources */,
				A7C795B41C873AC90081977F /* DiscoveryViewController.swift in Sources */,
				018F1F841C8E182200643DAA /* LoginViewController.swift in Sources */,
				A7C795B51C873AC90081977F /* LoginToutViewController.swift in Sources */,
				019502031C8E3EF700F31304 /* LoginViewModel.swift in Sources */,
				A75AB2261C8B407F002FC3E6 /* ActivityFriendBackingCell.swift in Sources */,
				A75AB1FA1C8A84B5002FC3E6 /* ActivitiesDataSource.swift in Sources */,
				A762F0201C8CD2C0005581A4 /* ActivityStateChangeViewModel.swift in Sources */,
				A7E315C91C88ABAC000DD85A /* DiscoveryProjectViewModel.swift in Sources */,
				A73171C01C8EA27400AC07C5 /* ProjectMainViewModel.swift in Sources */,
				A7C795B51C873AC90081977F /* LoginToutViewController.swift in Sources */,
				A75AB1E21C8A8255002FC3E6 /* ActivitiesViewModel.swift in Sources */,
			);
			runOnlyForDeploymentPostprocessing = 0;
		};
		A7C795C81C873BD50081977F /* Sources */ = {
			isa = PBXSourcesBuildPhase;
			buildActionMask = 2147483647;
			files = (
				A7C795DB1C873C160081977F /* AppDelegate.swift in Sources */,
				A7C795DC1C873C160081977F /* ViewController.swift in Sources */,
				A7C795DD1C873C160081977F /* DiscoveryProjectData.swift in Sources */,
				A7C795DE1C873C160081977F /* HomePlaylistsDataSource.swift in Sources */,
				A7C795DF1C873C160081977F /* PlaylistTrayDataSource.swift in Sources */,
				A7C795E01C873C160081977F /* ProjectsDataSource.swift in Sources */,
				A7C795E11C873C160081977F /* ProjectViewDataSource.swift in Sources */,
				A7C795E21C873C160081977F /* SearchDataSource.swift in Sources */,
				A7C795E31C873C160081977F /* Playlist.swift in Sources */,
				A7C795E71C873C160081977F /* ProjectViewModelErrors.swift in Sources */,
				A7C795E81C873C160081977F /* HomeViewModelInputs.swift in Sources */,
				A7C795E91C873C160081977F /* ProjectViewModelInputs.swift in Sources */,
				A7C795EA1C873C160081977F /* PlaylistViewModelInputs.swift in Sources */,
				A7C795EB1C873C160081977F /* HomeViewModelOutputs.swift in Sources */,
				A7C795EC1C873C160081977F /* ProjectViewModelOutputs.swift in Sources */,
				A7C795ED1C873C160081977F /* PlaylistViewModelOutputs.swift in Sources */,
				A7C795EE1C873C160081977F /* EmptyViewModel.swift in Sources */,
				A7C795EF1C873C160081977F /* HomePlaylistViewModel.swift in Sources */,
				A7C795F01C873C160081977F /* HomeViewModel.swift in Sources */,
				A7C795F11C873C160081977F /* LoginViewModel.swift in Sources */,
				A7C795F21C873C160081977F /* PlaylistExplorerViewModel.swift in Sources */,
				A7C795F31C873C160081977F /* PlaylistsMenuViewModel.swift in Sources */,
				A7C795F41C873C160081977F /* PlaylistTrayViewModel.swift in Sources */,
				A7C795F51C873C160081977F /* PlaylistViewModel.swift in Sources */,
				A7C795F61C873C160081977F /* ProfileViewModel.swift in Sources */,
				A7C795F71C873C160081977F /* ProjectPlayerViewModel.swift in Sources */,
				A7C795F81C873C160081977F /* ProjectViewModel.swift in Sources */,
				A7C795F91C873C160081977F /* SearchViewModel.swift in Sources */,
				A7C795FA1C873C160081977F /* DiscoveryProjectCell.swift in Sources */,
				A7C795FB1C873C160081977F /* HomePlaylistCell.swift in Sources */,
				A7C795FC1C873C160081977F /* PlaylistTrayCell.swift in Sources */,
				A7C795FD1C873C160081977F /* ProjectCell.swift in Sources */,
				A7C795FE1C873C160081977F /* ProjectMoreInfoCell.swift in Sources */,
				A7C795FF1C873C160081977F /* ProjectRecommendationsCell.swift in Sources */,
				A7C796001C873C160081977F /* ProjectRewardCell.swift in Sources */,
				A7C796011C873C160081977F /* ProjectRewardsCollectionViewCell.swift in Sources */,
				A7C796021C873C160081977F /* ProjectShelfCell.swift in Sources */,
				A7C796031C873C160081977F /* HomeViewController.swift in Sources */,
				A7C796041C873C160081977F /* LoginViewController.swift in Sources */,
				A7C796051C873C160081977F /* PlaylistExplorerViewController.swift in Sources */,
				A7C796061C873C160081977F /* PlaylistTrayViewController.swift in Sources */,
				A7C796071C873C160081977F /* PlaylistViewController.swift in Sources */,
				A7C796081C873C160081977F /* ProfileViewController.swift in Sources */,
				A7C796091C873C160081977F /* ProjectPlayerViewController.swift in Sources */,
				A7C7960A1C873C160081977F /* ProjectViewController.swift in Sources */,
				A7C7960B1C873C160081977F /* SearchViewController.swift in Sources */,
				A7C7960C1C873C160081977F /* FocusGuideView.swift in Sources */,
				A7C7960D1C873C160081977F /* PlaylistExplorerTransitionAnimator.swift in Sources */,
				A7C7960E1C873C160081977F /* ProjectTrayTransitionAnimator.swift in Sources */,
				A7C7960F1C873C160081977F /* ProjectVideoTransitionAnimator.swift in Sources */,
			);
			runOnlyForDeploymentPostprocessing = 0;
		};
		A7D1F9411C850B7C000D41D5 /* Sources */ = {
			isa = PBXSourcesBuildPhase;
			buildActionMask = 2147483647;
			files = (
				0127FC5C1C98C11500E335C6 /* SFSafariViewController.swift in Sources */,
				01EA879B1C9335C5004E738B /* LoginToutViewController.swift in Sources */,
				018F1FA91C8E1A8200643DAA /* LoginToutViewModel.swift in Sources */,
				A7285C9B1C8E8DCF00D83297 /* ProjectViewController.swift in Sources */,
				A762F0181C8CC672005581A4 /* ActivityFriendFollowViewModel.swift in Sources */,
				A7FC8C541C8F447D00C3B49B /* ProjectSubpagesViewModel.swift in Sources */,
				A7E315C51C88AAA8000DD85A /* DiscoveryProjectsDataSource.swift in Sources */,
				A762EFF21C8CC663005581A4 /* ActivityFriendFollowCell.swift in Sources */,
				A7E315B31C88A8A2000DD85A /* DiscoveryViewModel.swift in Sources */,
				0127FC561C98C10400E335C6 /* LoginIntent.swift in Sources */,
				A73171991C8EA20300AC07C5 /* ProjectDataSource.swift in Sources */,
				A7E315CB1C88AC91000DD85A /* DiscoveryProjectCell.swift in Sources */,
				A75AB2221C8A85D1002FC3E6 /* ActivityUpdateCell.swift in Sources */,
				A7FC8C571C8F449500C3B49B /* ProjectSubpagesCell.swift in Sources */,
				A7285CC11C8E8DDB00D83297 /* ProjectViewModel.swift in Sources */,
				A7285CC41C8E915B00D83297 /* ProjectMainCell.swift in Sources */,
				0127FC591C98C10D00E335C6 /* MFMailComposeViewController.swift in Sources */,
				0127FC531C98C0F900E335C6 /* HelpType.swift in Sources */,
				A7D1F9481C850B7C000D41D5 /* AppDelegate.swift in Sources */,
				A7F761751C85FA40005405ED /* ActivitiesViewController.swift in Sources */,
				A7FC8C511C8F442D00C3B49B /* ProjectRewardCell.swift in Sources */,
				A77519001C8C97510022F175 /* ActivityFriendBackingViewModel.swift in Sources */,
				A77518FD1C8C8ADA0022F175 /* ActivityUpdateViewModel.swift in Sources */,
				A7FC8C4E1C8F43E400C3B49B /* ProjectRewardViewModel.swift in Sources */,
				A762F01C1C8CD2B3005581A4 /* ActivityStateChangeCell.swift in Sources */,
				A75CBDE71C8A26F800758C55 /* AppDelegateViewModel.swift in Sources */,
				A751A51F1C85EC0B009C5DEA /* DiscoveryViewController.swift in Sources */,
				018F1F831C8E182200643DAA /* LoginViewController.swift in Sources */,
				019502021C8E3EF700F31304 /* LoginViewModel.swift in Sources */,
				A75AB2251C8B407F002FC3E6 /* ActivityFriendBackingCell.swift in Sources */,
				A75AB1F91C8A84B5002FC3E6 /* ActivitiesDataSource.swift in Sources */,
				A762F01F1C8CD2C0005581A4 /* ActivityStateChangeViewModel.swift in Sources */,
				A7E315C81C88ABAC000DD85A /* DiscoveryProjectViewModel.swift in Sources */,
				A73171BF1C8EA27400AC07C5 /* ProjectMainViewModel.swift in Sources */,
				A75AB1E11C8A8255002FC3E6 /* ActivitiesViewModel.swift in Sources */,
			);
			runOnlyForDeploymentPostprocessing = 0;
		};
		A7D1F9561C850B7C000D41D5 /* Sources */ = {
			isa = PBXSourcesBuildPhase;
			buildActionMask = 2147483647;
			files = (
				A77519121C8CADE20022F175 /* AppDelegateViewModelTests.swift in Sources */,
				A77519141C8CADFE0022F175 /* ActivitiesViewModelTests.swift in Sources */,
				A7D1F9931C850CB2000D41D5 /* KickstarterTests.swift in Sources */,
				A7B6940F1C87927700C49A4F /* XCTestCase+AppEnvironment.swift in Sources */,
			);
			runOnlyForDeploymentPostprocessing = 0;
		};
		A7E06C751C5A6EB300EBDCC2 /* Sources */ = {
			isa = PBXSourcesBuildPhase;
			buildActionMask = 2147483647;
			files = (
				A7E06D1C1C5BFB3800EBDCC2 /* ProjectMoreInfoCell.swift in Sources */,
				A7E06D0C1C5BFB3800EBDCC2 /* PlaylistsMenuViewModel.swift in Sources */,
				A7E06D261C5BFB3800EBDCC2 /* HomeViewController.swift in Sources */,
				A7E06C7F1C5A6EB300EBDCC2 /* ViewController.swift in Sources */,
				A7E06D021C5BFB3800EBDCC2 /* ProjectViewDataSource.swift in Sources */,
				A7E06D181C5BFB3800EBDCC2 /* PlaylistTrayCell.swift in Sources */,
				A7E06D301C5BFB3800EBDCC2 /* ProfileViewController.swift in Sources */,
				A7E06D0E1C5BFB3800EBDCC2 /* PlaylistViewModel.swift in Sources */,
				A7E06D111C5BFB3800EBDCC2 /* ProjectViewModel.swift in Sources */,
				A7E06D101C5BFB3800EBDCC2 /* ProjectPlayerViewModel.swift in Sources */,
				A7E06D241C5BFB3800EBDCC2 /* ProjectShelfCell.swift in Sources */,
				A7E06D3A1C5BFB3800EBDCC2 /* ProjectVideoTransitionAnimator.swift in Sources */,
				A7D596D31C5D75B80047CB3E /* ProjectViewModelErrors.swift in Sources */,
				A7D596D11C5D755F0047CB3E /* ProjectViewModelOutputs.swift in Sources */,
				A7D596CB1C5D75260047CB3E /* ProjectViewModelInputs.swift in Sources */,
				A7DB151B1C5E91F900AB6E5A /* PlaylistViewModelOutputs.swift in Sources */,
				A7E06D071C5BFB3800EBDCC2 /* EmptyViewModel.swift in Sources */,
				A7E06D0D1C5BFB3800EBDCC2 /* PlaylistTrayViewModel.swift in Sources */,
				A7E06D281C5BFB3800EBDCC2 /* LoginViewController.swift in Sources */,
				A7E06D051C5BFB3800EBDCC2 /* Playlist.swift in Sources */,
				A7E06D081C5BFB3800EBDCC2 /* HomePlaylistViewModel.swift in Sources */,
				A7E06D031C5BFB3800EBDCC2 /* SearchDataSource.swift in Sources */,
				A7E06D381C5BFB3800EBDCC2 /* PlaylistExplorerTransitionAnimator.swift in Sources */,
				A7E06D2E1C5BFB3800EBDCC2 /* PlaylistViewController.swift in Sources */,
				A7E06D001C5BFB3800EBDCC2 /* PlaylistTrayDataSource.swift in Sources */,
				A7E06D1A1C5BFB3800EBDCC2 /* ProjectCell.swift in Sources */,
				A7E06D1E1C5BFB3800EBDCC2 /* ProjectRecommendationsCell.swift in Sources */,
				A7E06D351C5BFB3800EBDCC2 /* SearchViewController.swift in Sources */,
				A72153921C5D62E800127699 /* HomeViewModelInputs.swift in Sources */,
				A7E06D141C5BFB3800EBDCC2 /* DiscoveryProjectCell.swift in Sources */,
				A7E06D091C5BFB3800EBDCC2 /* HomeViewModel.swift in Sources */,
				A7E06D391C5BFB3800EBDCC2 /* ProjectTrayTransitionAnimator.swift in Sources */,
				A7E06D0A1C5BFB3800EBDCC2 /* LoginViewModel.swift in Sources */,
				A7E06D221C5BFB3800EBDCC2 /* ProjectRewardsCollectionViewCell.swift in Sources */,
				A7E06D321C5BFB3800EBDCC2 /* ProjectPlayerViewController.swift in Sources */,
				A7E06D0F1C5BFB3800EBDCC2 /* ProfileViewModel.swift in Sources */,
				A7DB15191C5E91E300AB6E5A /* PlaylistViewModelInputs.swift in Sources */,
				A7E06D121C5BFB3800EBDCC2 /* SearchViewModel.swift in Sources */,
				A7E06D0B1C5BFB3800EBDCC2 /* PlaylistExplorerViewModel.swift in Sources */,
				A7E06D201C5BFB3800EBDCC2 /* ProjectRewardCell.swift in Sources */,
				A7E06D331C5BFB3800EBDCC2 /* ProjectViewController.swift in Sources */,
				A7E06D371C5BFB3800EBDCC2 /* FocusGuideView.swift in Sources */,
				A7E06D011C5BFB3800EBDCC2 /* ProjectsDataSource.swift in Sources */,
				A7E06CFF1C5BFB3800EBDCC2 /* HomePlaylistsDataSource.swift in Sources */,
				A7E06C7D1C5A6EB300EBDCC2 /* AppDelegate.swift in Sources */,
				A7E06D2A1C5BFB3800EBDCC2 /* PlaylistExplorerViewController.swift in Sources */,
				A7E06D161C5BFB3800EBDCC2 /* HomePlaylistCell.swift in Sources */,
				A7E06D2C1C5BFB3800EBDCC2 /* PlaylistTrayViewController.swift in Sources */,
				A72153941C5D630300127699 /* HomeViewModelOutputs.swift in Sources */,
				A7E06CFE1C5BFB3800EBDCC2 /* DiscoveryProjectData.swift in Sources */,
			);
			runOnlyForDeploymentPostprocessing = 0;
		};
		A7E06C861C5A6EB300EBDCC2 /* Sources */ = {
			isa = PBXSourcesBuildPhase;
			buildActionMask = 2147483647;
			files = (
				A7D1F9871C850C34000D41D5 /* MockAssetImageGenerators.swift in Sources */,
				A7D1F9851C850C34000D41D5 /* PlaylistViewModelTests.swift in Sources */,
				A7D1F9881C850C34000D41D5 /* MockBundle.swift in Sources */,
				A7D1F9811C850C34000D41D5 /* kickstartertvTests.swift in Sources */,
				A782BAB91C9F5EDB007B13C8 /* XCTestCase+AppEnvironment.swift in Sources */,
				A7D1F97F1C850C34000D41D5 /* HomeViewModelTests.swift in Sources */,
			);
			runOnlyForDeploymentPostprocessing = 0;
		};
/* End PBXSourcesBuildPhase section */

/* Begin PBXTargetDependency section */
		8075727B1C88DE1900E7DA8A /* PBXTargetDependency */ = {
			isa = PBXTargetDependency;
			name = "Alamofire iOS";
			targetProxy = 8075727A1C88DE1900E7DA8A /* PBXContainerItemProxy */;
		};
		8075727F1C88DE1A00E7DA8A /* PBXTargetDependency */ = {
			isa = PBXTargetDependency;
			name = "AlamofireImage iOS";
			targetProxy = 8075727E1C88DE1A00E7DA8A /* PBXContainerItemProxy */;
		};
		807572831C88DE1A00E7DA8A /* PBXTargetDependency */ = {
			isa = PBXTargetDependency;
			name = "Argo-iOS";
			targetProxy = 807572821C88DE1A00E7DA8A /* PBXContainerItemProxy */;
		};
		807572871C88DE1B00E7DA8A /* PBXTargetDependency */ = {
			isa = PBXTargetDependency;
			name = "Curry-iOS";
			targetProxy = 807572861C88DE1B00E7DA8A /* PBXContainerItemProxy */;
		};
		8075728B1C88DE1B00E7DA8A /* PBXTargetDependency */ = {
			isa = PBXTargetDependency;
			name = "ReactiveCocoa-iOS";
			targetProxy = 8075728A1C88DE1B00E7DA8A /* PBXContainerItemProxy */;
		};
		8075728F1C88DE1C00E7DA8A /* PBXTargetDependency */ = {
			isa = PBXTargetDependency;
			name = "ReactiveExtensions-iOS";
			targetProxy = 8075728E1C88DE1C00E7DA8A /* PBXContainerItemProxy */;
		};
		80FE72FA1C88F24500BE0137 /* PBXTargetDependency */ = {
			isa = PBXTargetDependency;
			name = "Models-iOS";
			targetProxy = 80FE72F91C88F24500BE0137 /* PBXContainerItemProxy */;
		};
		80FE72FE1C88F29E00BE0137 /* PBXTargetDependency */ = {
			isa = PBXTargetDependency;
			name = "Alamofire tvOS";
			targetProxy = 80FE72FD1C88F29E00BE0137 /* PBXContainerItemProxy */;
		};
		80FE73021C88F29E00BE0137 /* PBXTargetDependency */ = {
			isa = PBXTargetDependency;
			name = "AlamofireImage tvOS";
			targetProxy = 80FE73011C88F29E00BE0137 /* PBXContainerItemProxy */;
		};
		80FE73061C88F29E00BE0137 /* PBXTargetDependency */ = {
			isa = PBXTargetDependency;
			name = "Argo-tvOS";
			targetProxy = 80FE73051C88F29E00BE0137 /* PBXContainerItemProxy */;
		};
		80FE730A1C88F29E00BE0137 /* PBXTargetDependency */ = {
			isa = PBXTargetDependency;
			name = "Curry-tvOS";
			targetProxy = 80FE73091C88F29E00BE0137 /* PBXContainerItemProxy */;
		};
		80FE730E1C88F29E00BE0137 /* PBXTargetDependency */ = {
			isa = PBXTargetDependency;
			name = "Models-tvOS";
			targetProxy = 80FE730D1C88F29E00BE0137 /* PBXContainerItemProxy */;
		};
		80FE73121C88F29E00BE0137 /* PBXTargetDependency */ = {
			isa = PBXTargetDependency;
			name = "ReactiveCocoa-tvOS";
			targetProxy = 80FE73111C88F29E00BE0137 /* PBXContainerItemProxy */;
		};
		80FE73161C88F29E00BE0137 /* PBXTargetDependency */ = {
			isa = PBXTargetDependency;
			name = "ReactiveExtensions-tvOS";
			targetProxy = 80FE73151C88F29E00BE0137 /* PBXContainerItemProxy */;
		};
		80FE73351C88F32000BE0137 /* PBXTargetDependency */ = {
			isa = PBXTargetDependency;
			name = "Result-iOS";
			targetProxy = 80FE73341C88F32000BE0137 /* PBXContainerItemProxy */;
		};
		80FE73391C88F34600BE0137 /* PBXTargetDependency */ = {
			isa = PBXTargetDependency;
			name = "Result-tvOS";
			targetProxy = 80FE73381C88F34600BE0137 /* PBXContainerItemProxy */;
		};
		A75511481C8642B3005355CF /* PBXTargetDependency */ = {
			isa = PBXTargetDependency;
			target = A755113B1C8642B3005355CF /* Library-iOS */;
			targetProxy = A75511471C8642B3005355CF /* PBXContainerItemProxy */;
		};
		A75511841C8643E7005355CF /* PBXTargetDependency */ = {
			isa = PBXTargetDependency;
			target = A755113B1C8642B3005355CF /* Library-iOS */;
			targetProxy = A75511831C8643E7005355CF /* PBXContainerItemProxy */;
		};
		A75511E31C864974005355CF /* PBXTargetDependency */ = {
			isa = PBXTargetDependency;
			target = A75511AA1C8647D9005355CF /* Library-tvOS */;
			targetProxy = A75511E21C864974005355CF /* PBXContainerItemProxy */;
		};
		A76127BF1C93100800EDCCB9 /* PBXTargetDependency */ = {
			isa = PBXTargetDependency;
			target = A755113B1C8642B3005355CF /* Library-iOS */;
			targetProxy = A76127BE1C93100800EDCCB9 /* PBXContainerItemProxy */;
		};
		A782BABC1C9F5F3B007B13C8 /* PBXTargetDependency */ = {
			isa = PBXTargetDependency;
			name = "KsApi-TestHelpers-iOS";
			targetProxy = A782BABB1C9F5F3B007B13C8 /* PBXContainerItemProxy */;
		};
		A782BABE1C9F5F3B007B13C8 /* PBXTargetDependency */ = {
			isa = PBXTargetDependency;
			name = "Models-iOS-TestHelpers";
			targetProxy = A782BABD1C9F5F3B007B13C8 /* PBXContainerItemProxy */;
		};
		A782BAC01C9F5F3B007B13C8 /* PBXTargetDependency */ = {
			isa = PBXTargetDependency;
			name = "ReactiveExtensions-TestHelpers-iOS";
			targetProxy = A782BABF1C9F5F3B007B13C8 /* PBXContainerItemProxy */;
		};
		A782BAC51C9F5FAF007B13C8 /* PBXTargetDependency */ = {
			isa = PBXTargetDependency;
			name = "KsApi-TestHelpers-tvOS";
			targetProxy = A782BAC41C9F5FAF007B13C8 /* PBXContainerItemProxy */;
		};
		A782BAC71C9F5FAF007B13C8 /* PBXTargetDependency */ = {
			isa = PBXTargetDependency;
			name = "Models-tvOS-TestHelpers";
			targetProxy = A782BAC61C9F5FAF007B13C8 /* PBXContainerItemProxy */;
		};
		A782BAC91C9F5FAF007B13C8 /* PBXTargetDependency */ = {
			isa = PBXTargetDependency;
			name = "ReactiveExtensions-TestHelpers-tvOS";
			targetProxy = A782BAC81C9F5FAF007B13C8 /* PBXContainerItemProxy */;
		};
		A782BAEC1C9F613F007B13C8 /* PBXTargetDependency */ = {
			isa = PBXTargetDependency;
			name = "KsApi-tvOS";
			targetProxy = A782BAEB1C9F613F007B13C8 /* PBXContainerItemProxy */;
		};
		A7A542311C8E461400273B58 /* PBXTargetDependency */ = {
			isa = PBXTargetDependency;
			name = "ReactiveExtensions-iOS";
			targetProxy = A7A542301C8E461400273B58 /* PBXContainerItemProxy */;
		};
		A7A542571C8E462A00273B58 /* PBXTargetDependency */ = {
			isa = PBXTargetDependency;
			name = "ReactiveExtensions-tvOS";
			targetProxy = A7A542561C8E462A00273B58 /* PBXContainerItemProxy */;
		};
		A7B694111C87942600C49A4F /* PBXTargetDependency */ = {
			isa = PBXTargetDependency;
			target = A755113B1C8642B3005355CF /* Library-iOS */;
			targetProxy = A7B694101C87942600C49A4F /* PBXContainerItemProxy */;
		};
		A7B694231C879F4B00C49A4F /* PBXTargetDependency */ = {
			isa = PBXTargetDependency;
			target = A75511AA1C8647D9005355CF /* Library-tvOS */;
			targetProxy = A7B694221C879F4B00C49A4F /* PBXContainerItemProxy */;
		};
		A7B694801C87F51900C49A4F /* PBXTargetDependency */ = {
			isa = PBXTargetDependency;
			target = A75511AA1C8647D9005355CF /* Library-tvOS */;
			targetProxy = A7B6947F1C87F51900C49A4F /* PBXContainerItemProxy */;
		};
		A7C795DA1C873BE60081977F /* PBXTargetDependency */ = {
			isa = PBXTargetDependency;
			target = A75511AA1C8647D9005355CF /* Library-tvOS */;
			targetProxy = A7C795D91C873BE60081977F /* PBXContainerItemProxy */;
		};
		A7D1F9211C84FB74000D41D5 /* PBXTargetDependency */ = {
			isa = PBXTargetDependency;
			name = "KsApi-tvOS";
			targetProxy = A7D1F9201C84FB74000D41D5 /* PBXContainerItemProxy */;
		};
		A7D1F9251C84FB74000D41D5 /* PBXTargetDependency */ = {
			isa = PBXTargetDependency;
			name = "Prelude-tvOS";
			targetProxy = A7D1F9241C84FB74000D41D5 /* PBXContainerItemProxy */;
		};
		A7D1F95C1C850B7C000D41D5 /* PBXTargetDependency */ = {
			isa = PBXTargetDependency;
			target = A7D1F9441C850B7C000D41D5 /* Kickstarter-iOS */;
			targetProxy = A7D1F95B1C850B7C000D41D5 /* PBXContainerItemProxy */;
		};
		A7D1F9951C850D5B000D41D5 /* PBXTargetDependency */ = {
			isa = PBXTargetDependency;
			name = "KsApi-iOS";
			targetProxy = A7D1F9941C850D5B000D41D5 /* PBXContainerItemProxy */;
		};
		A7D1F9991C850D5B000D41D5 /* PBXTargetDependency */ = {
			isa = PBXTargetDependency;
			name = "Prelude-iOS";
			targetProxy = A7D1F9981C850D5B000D41D5 /* PBXContainerItemProxy */;
		};
		A7D1F9B51C850DDE000D41D5 /* PBXTargetDependency */ = {
			isa = PBXTargetDependency;
			name = "KsApi-iOS";
			targetProxy = A7D1F9B41C850DDE000D41D5 /* PBXContainerItemProxy */;
		};
		A7D1F9BD1C850DDE000D41D5 /* PBXTargetDependency */ = {
			isa = PBXTargetDependency;
			name = "Prelude-iOS";
			targetProxy = A7D1F9BC1C850DDE000D41D5 /* PBXContainerItemProxy */;
		};
		A7E06C8C1C5A6EB300EBDCC2 /* PBXTargetDependency */ = {
			isa = PBXTargetDependency;
			target = A7E06C781C5A6EB300EBDCC2 /* Kickstarter-tvOS */;
			targetProxy = A7E06C8B1C5A6EB300EBDCC2 /* PBXContainerItemProxy */;
		};
		A7E315811C8882D1000DD85A /* PBXTargetDependency */ = {
			isa = PBXTargetDependency;
			name = "KsApi-iOS";
			targetProxy = A7E315801C8882D1000DD85A /* PBXContainerItemProxy */;
		};
		A7E315851C8882D1000DD85A /* PBXTargetDependency */ = {
			isa = PBXTargetDependency;
			name = "Prelude-iOS";
			targetProxy = A7E315841C8882D1000DD85A /* PBXContainerItemProxy */;
		};
		A7E315911C8882EA000DD85A /* PBXTargetDependency */ = {
			isa = PBXTargetDependency;
			name = "KsApi-tvOS";
			targetProxy = A7E315901C8882EA000DD85A /* PBXContainerItemProxy */;
		};
		A7E315951C8882EA000DD85A /* PBXTargetDependency */ = {
			isa = PBXTargetDependency;
			name = "Prelude-tvOS";
			targetProxy = A7E315941C8882EA000DD85A /* PBXContainerItemProxy */;
		};
/* End PBXTargetDependency section */

/* Begin PBXVariantGroup section */
		01BDFFB01C87AAD0002E8D34 /* Login.storyboard */ = {
			isa = PBXVariantGroup;
			children = (
				01BDFFB11C87AAD0002E8D34 /* Base */,
			);
			name = Login.storyboard;
			sourceTree = "<group>";
		};
		A7D1F94D1C850B7C000D41D5 /* Main.storyboard */ = {
			isa = PBXVariantGroup;
			children = (
				A7D1F94E1C850B7C000D41D5 /* Base */,
			);
			name = Main.storyboard;
			sourceTree = "<group>";
		};
		A7D1F9521C850B7C000D41D5 /* LaunchScreen.storyboard */ = {
			isa = PBXVariantGroup;
			children = (
				A7D1F9531C850B7C000D41D5 /* Base */,
			);
			name = LaunchScreen.storyboard;
			sourceTree = "<group>";
		};
		A7E06C801C5A6EB300EBDCC2 /* Main.storyboard */ = {
			isa = PBXVariantGroup;
			children = (
				A7E06C811C5A6EB300EBDCC2 /* Base */,
			);
			name = Main.storyboard;
			sourceTree = "<group>";
		};
		A7E06CC21C5BFB3800EBDCC2 /* Localizable.strings */ = {
			isa = PBXVariantGroup;
			children = (
				A7E06CC31C5BFB3800EBDCC2 /* Base */,
				A7E06CC41C5BFB3800EBDCC2 /* de */,
				A7E06CC51C5BFB3800EBDCC2 /* es */,
				A7E06CC61C5BFB3800EBDCC2 /* fr */,
			);
			name = Localizable.strings;
			sourceTree = "<group>";
		};
		A7FC8C081C8F2CF600C3B49B /* Activity.storyboard */ = {
			isa = PBXVariantGroup;
			children = (
				A7FC8C091C8F2CF600C3B49B /* Base */,
			);
			name = Activity.storyboard;
			sourceTree = "<group>";
		};
		A7FC8C0C1C8F2D6300C3B49B /* Discovery.storyboard */ = {
			isa = PBXVariantGroup;
			children = (
				A7FC8C0D1C8F2D6300C3B49B /* Base */,
			);
			name = Discovery.storyboard;
			sourceTree = "<group>";
		};
		A7FC8C261C8F2DCF00C3B49B /* Project.storyboard */ = {
			isa = PBXVariantGroup;
			children = (
				A7FC8C271C8F2DCF00C3B49B /* Base */,
			);
			name = Project.storyboard;
			sourceTree = "<group>";
		};
/* End PBXVariantGroup section */

/* Begin XCBuildConfiguration section */
		A755114D1C8642B3005355CF /* Debug */ = {
			isa = XCBuildConfiguration;
			buildSettings = {
				CODE_SIGN_IDENTITY = "iPhone Developer";
				CURRENT_PROJECT_VERSION = 1;
				DEFINES_MODULE = YES;
				DYLIB_COMPATIBILITY_VERSION = 1;
				DYLIB_CURRENT_VERSION = 1;
				DYLIB_INSTALL_NAME_BASE = "@rpath";
				EMBEDDED_CONTENT_CONTAINS_SWIFT = YES;
				INFOPLIST_FILE = "Kickstarter-iOS/Info.plist";
				INSTALL_PATH = "$(LOCAL_LIBRARY_DIR)/Frameworks";
				LD_RUNPATH_SEARCH_PATHS = "$(inherited) @executable_path/Frameworks @loader_path/Frameworks";
				PRODUCT_BUNDLE_IDENTIFIER = "com.Library-iOS";
				PRODUCT_NAME = Library;
				SDKROOT = iphoneos;
				SKIP_INSTALL = YES;
				TARGETED_DEVICE_FAMILY = "1,2";
				VERSIONING_SYSTEM = "apple-generic";
				VERSION_INFO_PREFIX = "";
			};
			name = Debug;
		};
		A755114E1C8642B3005355CF /* Release */ = {
			isa = XCBuildConfiguration;
			buildSettings = {
				CURRENT_PROJECT_VERSION = 1;
				DEFINES_MODULE = YES;
				DYLIB_COMPATIBILITY_VERSION = 1;
				DYLIB_CURRENT_VERSION = 1;
				DYLIB_INSTALL_NAME_BASE = "@rpath";
				EMBEDDED_CONTENT_CONTAINS_SWIFT = YES;
				INFOPLIST_FILE = "Kickstarter-iOS/Info.plist";
				INSTALL_PATH = "$(LOCAL_LIBRARY_DIR)/Frameworks";
				LD_RUNPATH_SEARCH_PATHS = "$(inherited) @executable_path/Frameworks @loader_path/Frameworks";
				PRODUCT_BUNDLE_IDENTIFIER = "com.Library-iOS";
				PRODUCT_NAME = Library;
				SDKROOT = iphoneos;
				SKIP_INSTALL = YES;
				TARGETED_DEVICE_FAMILY = "1,2";
				VERSIONING_SYSTEM = "apple-generic";
				VERSION_INFO_PREFIX = "";
			};
			name = Release;
		};
		A755114F1C8642B3005355CF /* Debug */ = {
			isa = XCBuildConfiguration;
			buildSettings = {
				APPLICATION_EXTENSION_API_ONLY = NO;
				"CODE_SIGN_IDENTITY[sdk=iphoneos*]" = "iPhone Developer";
				INFOPLIST_FILE = "Kickstarter-iOS/Tests/Info.plist";
				LD_RUNPATH_SEARCH_PATHS = "$(inherited) @executable_path/Frameworks @loader_path/Frameworks";
				PRODUCT_BUNDLE_IDENTIFIER = "com.Library-iOSTests";
				PRODUCT_NAME = "$(TARGET_NAME)";
				SDKROOT = iphoneos;
				TARGETED_DEVICE_FAMILY = "1,2";
			};
			name = Debug;
		};
		A75511501C8642B3005355CF /* Release */ = {
			isa = XCBuildConfiguration;
			buildSettings = {
				APPLICATION_EXTENSION_API_ONLY = NO;
				"CODE_SIGN_IDENTITY[sdk=iphoneos*]" = "iPhone Developer";
				INFOPLIST_FILE = "Kickstarter-iOS/Tests/Info.plist";
				LD_RUNPATH_SEARCH_PATHS = "$(inherited) @executable_path/Frameworks @loader_path/Frameworks";
				PRODUCT_BUNDLE_IDENTIFIER = "com.Library-iOSTests";
				PRODUCT_NAME = "$(TARGET_NAME)";
				SDKROOT = iphoneos;
				TARGETED_DEVICE_FAMILY = "1,2";
			};
			name = Release;
		};
		A75511D81C8647D9005355CF /* Debug */ = {
			isa = XCBuildConfiguration;
			buildSettings = {
				CURRENT_PROJECT_VERSION = 1;
				DEFINES_MODULE = YES;
				DYLIB_COMPATIBILITY_VERSION = 1;
				DYLIB_CURRENT_VERSION = 1;
				DYLIB_INSTALL_NAME_BASE = "@rpath";
				EMBEDDED_CONTENT_CONTAINS_SWIFT = YES;
				FRAMEWORK_SEARCH_PATHS = (
					"$(inherited)",
					"$(PROJECT_DIR)/Frameworks/HockeySDK/tvOS/HockeySDK.embeddedframework",
				);
				INFOPLIST_FILE = "$(SRCROOT)/Kickstarter-tvOS/Supporting Files/Info.plist";
				INSTALL_PATH = "$(LOCAL_LIBRARY_DIR)/Frameworks";
				LD_RUNPATH_SEARCH_PATHS = "$(inherited) @executable_path/Frameworks @loader_path/Frameworks";
				PRODUCT_BUNDLE_IDENTIFIER = "com.Library-tvOS";
				PRODUCT_NAME = Library;
				SDKROOT = appletvos;
				SKIP_INSTALL = YES;
				TARGETED_DEVICE_FAMILY = 3;
				VERSIONING_SYSTEM = "apple-generic";
				VERSION_INFO_PREFIX = "";
			};
			name = Debug;
		};
		A75511D91C8647D9005355CF /* Release */ = {
			isa = XCBuildConfiguration;
			buildSettings = {
				CURRENT_PROJECT_VERSION = 1;
				DEFINES_MODULE = YES;
				DYLIB_COMPATIBILITY_VERSION = 1;
				DYLIB_CURRENT_VERSION = 1;
				DYLIB_INSTALL_NAME_BASE = "@rpath";
				EMBEDDED_CONTENT_CONTAINS_SWIFT = YES;
				FRAMEWORK_SEARCH_PATHS = (
					"$(inherited)",
					"$(PROJECT_DIR)/Frameworks/HockeySDK/tvOS/HockeySDK.embeddedframework",
				);
				INFOPLIST_FILE = "$(SRCROOT)/Kickstarter-tvOS/Supporting Files/Info.plist";
				INSTALL_PATH = "$(LOCAL_LIBRARY_DIR)/Frameworks";
				LD_RUNPATH_SEARCH_PATHS = "$(inherited) @executable_path/Frameworks @loader_path/Frameworks";
				PRODUCT_BUNDLE_IDENTIFIER = "com.Library-tvOS";
				PRODUCT_NAME = Library;
				SDKROOT = appletvos;
				SKIP_INSTALL = YES;
				TARGETED_DEVICE_FAMILY = 3;
				VERSIONING_SYSTEM = "apple-generic";
				VERSION_INFO_PREFIX = "";
			};
			name = Release;
		};
		A75511FF1C865321005355CF /* Debug */ = {
			isa = XCBuildConfiguration;
			buildSettings = {
				APPLICATION_EXTENSION_API_ONLY = NO;
				"CODE_SIGN_IDENTITY[sdk=iphoneos*]" = "iPhone Developer";
				INFOPLIST_FILE = "Kickstarter-tvOS/Tests/Info.plist";
				LD_RUNPATH_SEARCH_PATHS = "$(inherited) @executable_path/Frameworks @loader_path/Frameworks";
				PRODUCT_BUNDLE_IDENTIFIER = "com.Library-tvOSTests";
				PRODUCT_NAME = "$(TARGET_NAME)";
				SDKROOT = appletvos;
			};
			name = Debug;
		};
		A75512001C865321005355CF /* Release */ = {
			isa = XCBuildConfiguration;
			buildSettings = {
				APPLICATION_EXTENSION_API_ONLY = NO;
				"CODE_SIGN_IDENTITY[sdk=iphoneos*]" = "iPhone Developer";
				INFOPLIST_FILE = "Kickstarter-tvOS/Tests/Info.plist";
				LD_RUNPATH_SEARCH_PATHS = "$(inherited) @executable_path/Frameworks @loader_path/Frameworks";
				PRODUCT_BUNDLE_IDENTIFIER = "com.Library-tvOSTests";
				PRODUCT_NAME = "$(TARGET_NAME)";
				SDKROOT = appletvos;
			};
			name = Release;
		};
		A7C795A71C873A870081977F /* Debug */ = {
			isa = XCBuildConfiguration;
			buildSettings = {
				CODE_SIGN_IDENTITY = "iPhone Developer";
				CURRENT_PROJECT_VERSION = 1;
				DEFINES_MODULE = YES;
				DYLIB_COMPATIBILITY_VERSION = 1;
				DYLIB_CURRENT_VERSION = 1;
				DYLIB_INSTALL_NAME_BASE = "@rpath";
				INFOPLIST_FILE = "Kickstarter-iOS/Info.plist";
				INSTALL_PATH = "$(LOCAL_LIBRARY_DIR)/Frameworks";
				LD_RUNPATH_SEARCH_PATHS = "$(inherited) @executable_path/Frameworks @loader_path/Frameworks";
				PRODUCT_BUNDLE_IDENTIFIER = "com.Kickstarter-iOS-Framework";
				PRODUCT_NAME = Kickstarter_Framework;
				SDKROOT = iphoneos;
				SKIP_INSTALL = YES;
				TARGETED_DEVICE_FAMILY = "1,2";
				VERSIONING_SYSTEM = "apple-generic";
				VERSION_INFO_PREFIX = "";
			};
			name = Debug;
		};
		A7C795A81C873A870081977F /* Release */ = {
			isa = XCBuildConfiguration;
			buildSettings = {
				CURRENT_PROJECT_VERSION = 1;
				DEFINES_MODULE = YES;
				DYLIB_COMPATIBILITY_VERSION = 1;
				DYLIB_CURRENT_VERSION = 1;
				DYLIB_INSTALL_NAME_BASE = "@rpath";
				INFOPLIST_FILE = "Kickstarter-iOS/Info.plist";
				INSTALL_PATH = "$(LOCAL_LIBRARY_DIR)/Frameworks";
				LD_RUNPATH_SEARCH_PATHS = "$(inherited) @executable_path/Frameworks @loader_path/Frameworks";
				PRODUCT_BUNDLE_IDENTIFIER = "com.Kickstarter-iOS-Framework";
				PRODUCT_NAME = Kickstarter_Framework;
				SDKROOT = iphoneos;
				SKIP_INSTALL = YES;
				TARGETED_DEVICE_FAMILY = "1,2";
				VERSIONING_SYSTEM = "apple-generic";
				VERSION_INFO_PREFIX = "";
			};
			name = Release;
		};
		A7C795D71C873BD50081977F /* Debug */ = {
			isa = XCBuildConfiguration;
			buildSettings = {
				CURRENT_PROJECT_VERSION = 1;
				DEFINES_MODULE = YES;
				DYLIB_COMPATIBILITY_VERSION = 1;
				DYLIB_CURRENT_VERSION = 1;
				DYLIB_INSTALL_NAME_BASE = "@rpath";
				INFOPLIST_FILE = "$(SRCROOT)/Kickstarter-tvOS/Supporting Files/Info.plist";
				INSTALL_PATH = "$(LOCAL_LIBRARY_DIR)/Frameworks";
				LD_RUNPATH_SEARCH_PATHS = "$(inherited) @executable_path/Frameworks @loader_path/Frameworks";
				PRODUCT_BUNDLE_IDENTIFIER = "com.Kickstarter-tvOS-Framework";
				PRODUCT_NAME = Kickstarter_Framework;
				SKIP_INSTALL = YES;
				VERSIONING_SYSTEM = "apple-generic";
				VERSION_INFO_PREFIX = "";
			};
			name = Debug;
		};
		A7C795D81C873BD50081977F /* Release */ = {
			isa = XCBuildConfiguration;
			buildSettings = {
				CURRENT_PROJECT_VERSION = 1;
				DEFINES_MODULE = YES;
				DYLIB_COMPATIBILITY_VERSION = 1;
				DYLIB_CURRENT_VERSION = 1;
				DYLIB_INSTALL_NAME_BASE = "@rpath";
				INFOPLIST_FILE = "$(SRCROOT)/Kickstarter-tvOS/Supporting Files/Info.plist";
				INSTALL_PATH = "$(LOCAL_LIBRARY_DIR)/Frameworks";
				LD_RUNPATH_SEARCH_PATHS = "$(inherited) @executable_path/Frameworks @loader_path/Frameworks";
				PRODUCT_BUNDLE_IDENTIFIER = "com.Kickstarter-tvOS-Framework";
				PRODUCT_NAME = Kickstarter_Framework;
				SKIP_INSTALL = YES;
				VERSIONING_SYSTEM = "apple-generic";
				VERSION_INFO_PREFIX = "";
			};
			name = Release;
		};
		A7D1F9621C850B7C000D41D5 /* Debug */ = {
			isa = XCBuildConfiguration;
			buildSettings = {
				ASSETCATALOG_COMPILER_APPICON_NAME = "app-icon-debug";
				CODE_SIGN_IDENTITY = "iPhone Developer";
				DEFINES_MODULE = YES;
				EMBEDDED_CONTENT_CONTAINS_SWIFT = YES;
				INFOPLIST_FILE = "Kickstarter-iOS/Info.plist";
				LD_RUNPATH_SEARCH_PATHS = "$(inherited) @executable_path/Frameworks";
				PRODUCT_BUNDLE_IDENTIFIER = com.kickstarter.kickstarter;
				PRODUCT_MODULE_NAME = "$(PRODUCT_NAME:c99extidentifier)_iOS";
				SDKROOT = iphoneos;
				TARGETED_DEVICE_FAMILY = "1,2";
			};
			name = Debug;
		};
		A7D1F9631C850B7C000D41D5 /* Release */ = {
			isa = XCBuildConfiguration;
			buildSettings = {
				ASSETCATALOG_COMPILER_APPICON_NAME = "app-icon-release";
				DEFINES_MODULE = YES;
				EMBEDDED_CONTENT_CONTAINS_SWIFT = YES;
				INFOPLIST_FILE = "Kickstarter-iOS/Info.plist";
				LD_RUNPATH_SEARCH_PATHS = "$(inherited) @executable_path/Frameworks";
				PRODUCT_BUNDLE_IDENTIFIER = com.kickstarter.kickstarter;
				PRODUCT_MODULE_NAME = "$(PRODUCT_NAME:c99extidentifier)_iOS";
				SDKROOT = iphoneos;
				TARGETED_DEVICE_FAMILY = "1,2";
			};
			name = Release;
		};
		A7D1F9651C850B7C000D41D5 /* Debug */ = {
			isa = XCBuildConfiguration;
			buildSettings = {
				APPLICATION_EXTENSION_API_ONLY = NO;
				BUNDLE_LOADER = "$(TEST_HOST)";
				"CODE_SIGN_IDENTITY[sdk=iphoneos*]" = "iPhone Developer";
				INFOPLIST_FILE = "Kickstarter-iOS/Tests/Info.plist";
				LD_RUNPATH_SEARCH_PATHS = "$(inherited) @executable_path/Frameworks @loader_path/Frameworks";
				PRODUCT_BUNDLE_IDENTIFIER = com.KickstarterTests;
				PRODUCT_NAME = "$(TARGET_NAME)";
				SDKROOT = iphoneos;
				TEST_HOST = "$(BUILT_PRODUCTS_DIR)/Kickstarter.app/Kickstarter";
			};
			name = Debug;
		};
		A7D1F9661C850B7C000D41D5 /* Release */ = {
			isa = XCBuildConfiguration;
			buildSettings = {
				APPLICATION_EXTENSION_API_ONLY = NO;
				BUNDLE_LOADER = "$(TEST_HOST)";
				"CODE_SIGN_IDENTITY[sdk=iphoneos*]" = "iPhone Developer";
				INFOPLIST_FILE = "Kickstarter-iOS/Tests/Info.plist";
				LD_RUNPATH_SEARCH_PATHS = "$(inherited) @executable_path/Frameworks @loader_path/Frameworks";
				PRODUCT_BUNDLE_IDENTIFIER = com.KickstarterTests;
				PRODUCT_NAME = "$(TARGET_NAME)";
				SDKROOT = iphoneos;
				TEST_HOST = "$(BUILT_PRODUCTS_DIR)/Kickstarter.app/Kickstarter";
			};
			name = Release;
		};
		A7E06C9C1C5A6EB300EBDCC2 /* Debug */ = {
			isa = XCBuildConfiguration;
			baseConfigurationReference = 802800571C88F64D00141235 /* Base.xcconfig */;
			buildSettings = {
				ALWAYS_SEARCH_USER_PATHS = NO;
				CLANG_CXX_LANGUAGE_STANDARD = "gnu++0x";
				CLANG_CXX_LIBRARY = "libc++";
				CLANG_ENABLE_MODULES = YES;
				CLANG_ENABLE_OBJC_ARC = YES;
				CLANG_WARN_BOOL_CONVERSION = YES;
				CLANG_WARN_CONSTANT_CONVERSION = YES;
				CLANG_WARN_DIRECT_OBJC_ISA_USAGE = YES_ERROR;
				CLANG_WARN_EMPTY_BODY = YES;
				CLANG_WARN_ENUM_CONVERSION = YES;
				CLANG_WARN_INT_CONVERSION = YES;
				CLANG_WARN_OBJC_ROOT_CLASS = YES_ERROR;
				CLANG_WARN_UNREACHABLE_CODE = YES;
				CLANG_WARN__DUPLICATE_METHOD_MATCH = YES;
				COPY_PHASE_STRIP = NO;
				DEBUG_INFORMATION_FORMAT = dwarf;
				ENABLE_STRICT_OBJC_MSGSEND = YES;
				ENABLE_TESTABILITY = YES;
				FRAMEWORK_SEARCH_PATHS = "$(inherited)";
				GCC_C_LANGUAGE_STANDARD = gnu99;
				GCC_DYNAMIC_NO_PIC = NO;
				GCC_NO_COMMON_BLOCKS = YES;
				GCC_OPTIMIZATION_LEVEL = 0;
				GCC_PREPROCESSOR_DEFINITIONS = (
					"DEBUG=1",
					"$(inherited)",
				);
				GCC_WARN_64_TO_32_BIT_CONVERSION = YES;
				GCC_WARN_ABOUT_RETURN_TYPE = YES_ERROR;
				GCC_WARN_UNDECLARED_SELECTOR = YES;
				GCC_WARN_UNINITIALIZED_AUTOS = YES_AGGRESSIVE;
				GCC_WARN_UNUSED_FUNCTION = YES;
				GCC_WARN_UNUSED_VARIABLE = YES;
				IPHONEOS_DEPLOYMENT_TARGET = 9.0;
				MTL_ENABLE_DEBUG_INFO = YES;
				ONLY_ACTIVE_ARCH = YES;
				PRODUCT_NAME = Kickstarter;
				SDKROOT = appletvos;
				STRIP_BITCODE_FROM_COPIED_FILES = NO;
				SWIFT_OPTIMIZATION_LEVEL = "-Onone";
				TARGETED_DEVICE_FAMILY = 3;
				TVOS_DEPLOYMENT_TARGET = 9.0;
			};
			name = Debug;
		};
		A7E06C9D1C5A6EB300EBDCC2 /* Release */ = {
			isa = XCBuildConfiguration;
			baseConfigurationReference = 802800571C88F64D00141235 /* Base.xcconfig */;
			buildSettings = {
				ALWAYS_SEARCH_USER_PATHS = NO;
				CLANG_CXX_LANGUAGE_STANDARD = "gnu++0x";
				CLANG_CXX_LIBRARY = "libc++";
				CLANG_ENABLE_MODULES = YES;
				CLANG_ENABLE_OBJC_ARC = YES;
				CLANG_WARN_BOOL_CONVERSION = YES;
				CLANG_WARN_CONSTANT_CONVERSION = YES;
				CLANG_WARN_DIRECT_OBJC_ISA_USAGE = YES_ERROR;
				CLANG_WARN_EMPTY_BODY = YES;
				CLANG_WARN_ENUM_CONVERSION = YES;
				CLANG_WARN_INT_CONVERSION = YES;
				CLANG_WARN_OBJC_ROOT_CLASS = YES_ERROR;
				CLANG_WARN_UNREACHABLE_CODE = YES;
				CLANG_WARN__DUPLICATE_METHOD_MATCH = YES;
				CODE_SIGN_IDENTITY = "iPhone Distribution";
				COPY_PHASE_STRIP = NO;
				DEBUG_INFORMATION_FORMAT = "dwarf-with-dsym";
				ENABLE_NS_ASSERTIONS = NO;
				ENABLE_STRICT_OBJC_MSGSEND = YES;
				FRAMEWORK_SEARCH_PATHS = "$(inherited)";
				GCC_C_LANGUAGE_STANDARD = gnu99;
				GCC_NO_COMMON_BLOCKS = YES;
				GCC_WARN_64_TO_32_BIT_CONVERSION = YES;
				GCC_WARN_ABOUT_RETURN_TYPE = YES_ERROR;
				GCC_WARN_UNDECLARED_SELECTOR = YES;
				GCC_WARN_UNINITIALIZED_AUTOS = YES_AGGRESSIVE;
				GCC_WARN_UNUSED_FUNCTION = YES;
				GCC_WARN_UNUSED_VARIABLE = YES;
				IPHONEOS_DEPLOYMENT_TARGET = 9.0;
				MTL_ENABLE_DEBUG_INFO = NO;
				PRODUCT_NAME = Kickstarter;
				SDKROOT = appletvos;
				STRIP_BITCODE_FROM_COPIED_FILES = NO;
				TARGETED_DEVICE_FAMILY = 3;
				TVOS_DEPLOYMENT_TARGET = 9.0;
				VALIDATE_PRODUCT = YES;
			};
			name = Release;
		};
		A7E06C9F1C5A6EB300EBDCC2 /* Debug */ = {
			isa = XCBuildConfiguration;
			buildSettings = {
				ASSETCATALOG_COMPILER_APPICON_NAME = "App Icon & Top Shelf Image";
				ASSETCATALOG_COMPILER_LAUNCHIMAGE_NAME = LaunchImage;
				DEFINES_MODULE = YES;
				EMBEDDED_CONTENT_CONTAINS_SWIFT = YES;
				FRAMEWORK_SEARCH_PATHS = (
					"$(inherited)",
					"$(PROJECT_DIR)/Frameworks/HockeySDK/tvOS/HockeySDK.embeddedframework",
				);
				INFOPLIST_FILE = "$(SRCROOT)/Kickstarter-tvOS/Supporting Files/Info.plist";
				LD_RUNPATH_SEARCH_PATHS = "$(inherited) @executable_path/Frameworks";
				PRODUCT_BUNDLE_IDENTIFIER = com.kickstarter.kickstartertv;
				PRODUCT_MODULE_NAME = "$(PRODUCT_NAME:c99extidentifier)_tvOS";
			};
			name = Debug;
		};
		A7E06CA01C5A6EB300EBDCC2 /* Release */ = {
			isa = XCBuildConfiguration;
			buildSettings = {
				ASSETCATALOG_COMPILER_APPICON_NAME = "App Icon & Top Shelf Image";
				ASSETCATALOG_COMPILER_LAUNCHIMAGE_NAME = LaunchImage;
				DEFINES_MODULE = YES;
				EMBEDDED_CONTENT_CONTAINS_SWIFT = YES;
				FRAMEWORK_SEARCH_PATHS = (
					"$(inherited)",
					"$(PROJECT_DIR)/Frameworks/HockeySDK/tvOS/HockeySDK.embeddedframework",
				);
				INFOPLIST_FILE = "$(SRCROOT)/Kickstarter-tvOS/Supporting Files/Info.plist";
				LD_RUNPATH_SEARCH_PATHS = "$(inherited) @executable_path/Frameworks";
				PRODUCT_BUNDLE_IDENTIFIER = com.kickstarter.kickstartertv;
				PRODUCT_MODULE_NAME = "$(PRODUCT_NAME:c99extidentifier)_tvOS";
			};
			name = Release;
		};
		A7E06CA21C5A6EB300EBDCC2 /* Debug */ = {
			isa = XCBuildConfiguration;
			buildSettings = {
				APPLICATION_EXTENSION_API_ONLY = NO;
				BUNDLE_LOADER = "$(TEST_HOST)";
				INFOPLIST_FILE = "Kickstarter-tvOS/Tests/Info.plist";
				LD_RUNPATH_SEARCH_PATHS = "$(inherited) @executable_path/Frameworks @loader_path/Frameworks";
				PRODUCT_BUNDLE_IDENTIFIER = com.kickstarter.kickstartertvTests;
				PRODUCT_MODULE_NAME = "$(PRODUCT_NAME:c99extidentifier)_tvOSTests";
				TEST_HOST = "$(BUILT_PRODUCTS_DIR)/$(EXECUTABLE_NAME).app/$(PRODUCT_NAME)";
			};
			name = Debug;
		};
		A7E06CA31C5A6EB300EBDCC2 /* Release */ = {
			isa = XCBuildConfiguration;
			buildSettings = {
				APPLICATION_EXTENSION_API_ONLY = NO;
				BUNDLE_LOADER = "$(TEST_HOST)";
				INFOPLIST_FILE = "Kickstarter-tvOS/Tests/Info.plist";
				LD_RUNPATH_SEARCH_PATHS = "$(inherited) @executable_path/Frameworks @loader_path/Frameworks";
				PRODUCT_BUNDLE_IDENTIFIER = com.kickstarter.kickstartertvTests;
				PRODUCT_MODULE_NAME = "$(PRODUCT_NAME:c99extidentifier)_tvOSTests";
				TEST_HOST = "$(BUILT_PRODUCTS_DIR)/$(EXECUTABLE_NAME).app/$(PRODUCT_NAME)";
			};
			name = Release;
		};
/* End XCBuildConfiguration section */

/* Begin XCConfigurationList section */
		A75511591C8642B3005355CF /* Build configuration list for PBXNativeTarget "Library-iOS" */ = {
			isa = XCConfigurationList;
			buildConfigurations = (
				A755114D1C8642B3005355CF /* Debug */,
				A755114E1C8642B3005355CF /* Release */,
			);
			defaultConfigurationIsVisible = 0;
			defaultConfigurationName = Release;
		};
		A755115A1C8642B3005355CF /* Build configuration list for PBXNativeTarget "Library-iOSTests" */ = {
			isa = XCConfigurationList;
			buildConfigurations = (
				A755114F1C8642B3005355CF /* Debug */,
				A75511501C8642B3005355CF /* Release */,
			);
			defaultConfigurationIsVisible = 0;
			defaultConfigurationName = Release;
		};
		A75511D71C8647D9005355CF /* Build configuration list for PBXNativeTarget "Library-tvOS" */ = {
			isa = XCConfigurationList;
			buildConfigurations = (
				A75511D81C8647D9005355CF /* Debug */,
				A75511D91C8647D9005355CF /* Release */,
			);
			defaultConfigurationIsVisible = 0;
			defaultConfigurationName = Release;
		};
		A75511FE1C865321005355CF /* Build configuration list for PBXNativeTarget "Library-tvOSTests" */ = {
			isa = XCConfigurationList;
			buildConfigurations = (
				A75511FF1C865321005355CF /* Debug */,
				A75512001C865321005355CF /* Release */,
			);
			defaultConfigurationIsVisible = 0;
			defaultConfigurationName = Release;
		};
		A7C795B11C873A870081977F /* Build configuration list for PBXNativeTarget "Kickstarter-iOS-Framework" */ = {
			isa = XCConfigurationList;
			buildConfigurations = (
				A7C795A71C873A870081977F /* Debug */,
				A7C795A81C873A870081977F /* Release */,
			);
			defaultConfigurationIsVisible = 0;
			defaultConfigurationName = Release;
		};
		A7C795D61C873BD50081977F /* Build configuration list for PBXNativeTarget "Kickstarter-tvOS-Framework" */ = {
			isa = XCConfigurationList;
			buildConfigurations = (
				A7C795D71C873BD50081977F /* Debug */,
				A7C795D81C873BD50081977F /* Release */,
			);
			defaultConfigurationIsVisible = 0;
			defaultConfigurationName = Release;
		};
		A7D1F9611C850B7C000D41D5 /* Build configuration list for PBXNativeTarget "Kickstarter-iOS" */ = {
			isa = XCConfigurationList;
			buildConfigurations = (
				A7D1F9621C850B7C000D41D5 /* Debug */,
				A7D1F9631C850B7C000D41D5 /* Release */,
			);
			defaultConfigurationIsVisible = 0;
			defaultConfigurationName = Release;
		};
		A7D1F9641C850B7C000D41D5 /* Build configuration list for PBXNativeTarget "Kickstarter-iOSTests" */ = {
			isa = XCConfigurationList;
			buildConfigurations = (
				A7D1F9651C850B7C000D41D5 /* Debug */,
				A7D1F9661C850B7C000D41D5 /* Release */,
			);
			defaultConfigurationIsVisible = 0;
			defaultConfigurationName = Release;
		};
		A7E06C741C5A6EB300EBDCC2 /* Build configuration list for PBXProject "Kickstarter" */ = {
			isa = XCConfigurationList;
			buildConfigurations = (
				A7E06C9C1C5A6EB300EBDCC2 /* Debug */,
				A7E06C9D1C5A6EB300EBDCC2 /* Release */,
			);
			defaultConfigurationIsVisible = 0;
			defaultConfigurationName = Release;
		};
		A7E06C9E1C5A6EB300EBDCC2 /* Build configuration list for PBXNativeTarget "Kickstarter-tvOS" */ = {
			isa = XCConfigurationList;
			buildConfigurations = (
				A7E06C9F1C5A6EB300EBDCC2 /* Debug */,
				A7E06CA01C5A6EB300EBDCC2 /* Release */,
			);
			defaultConfigurationIsVisible = 0;
			defaultConfigurationName = Release;
		};
		A7E06CA11C5A6EB300EBDCC2 /* Build configuration list for PBXNativeTarget "Kickstarter-tvOSTests" */ = {
			isa = XCConfigurationList;
			buildConfigurations = (
				A7E06CA21C5A6EB300EBDCC2 /* Debug */,
				A7E06CA31C5A6EB300EBDCC2 /* Release */,
			);
			defaultConfigurationIsVisible = 0;
			defaultConfigurationName = Release;
		};
/* End XCConfigurationList section */
	};
	rootObject = A7E06C711C5A6EB300EBDCC2 /* Project object */;
}<|MERGE_RESOLUTION|>--- conflicted
+++ resolved
@@ -3255,14 +3255,11 @@
 				A755116D1C8642C3005355CF /* CurrentUser.swift in Sources */,
 				A755116E1C8642C3005355CF /* KeyValueStoreType.swift in Sources */,
 				A755116F1C8642C3005355CF /* MultiKeyValueStore.swift in Sources */,
-<<<<<<< HEAD
 				01A7A4C01C9690220036E553 /* UITextField+LocalizedPlaceholderKey.swift in Sources */,
 				0151AEB71C8F700B0067F1BE /* UIColor.swift in Sources */,
 				01A1DC4D1C965C7D005761A8 /* UIAlertController.swift in Sources */,
 				0176E13B1C9742FD009CA092 /* UIBarButtonItem.swift in Sources */,
-=======
 				0151AEB71C8F700B0067F1BE /* UIColor.swift in Sources */,
->>>>>>> 80472828
 				A76126B51C90C94000EDCCB9 /* SimpleViewModel.swift in Sources */,
 				A721DF651C8CF5A3000CB97C /* KoalaTrackingClient.swift in Sources */,
 				A76126BB1C90C94000EDCCB9 /* UITableView-Extensions.swift in Sources */,
@@ -3340,13 +3337,10 @@
 				A75511BE1C8647D9005355CF /* CurrentUser.swift in Sources */,
 				A75511BF1C8647D9005355CF /* KeyValueStoreType.swift in Sources */,
 				A75511C01C8647D9005355CF /* MultiKeyValueStore.swift in Sources */,
-<<<<<<< HEAD
 				01A7A4C11C9690220036E553 /* UITextField+LocalizedPlaceholderKey.swift in Sources */,
 				0151AEB81C8F700C0067F1BE /* UIColor.swift in Sources */,
 				01A1DC4E1C965C7D005761A8 /* UIAlertController.swift in Sources */,
-=======
 				0151AEB81C8F700C0067F1BE /* UIColor.swift in Sources */,
->>>>>>> 80472828
 				A76126B61C90C94000EDCCB9 /* SimpleViewModel.swift in Sources */,
 				A721DF661C8CF5A3000CB97C /* KoalaTrackingClient.swift in Sources */,
 				A76126BC1C90C94000EDCCB9 /* UITableView-Extensions.swift in Sources */,
