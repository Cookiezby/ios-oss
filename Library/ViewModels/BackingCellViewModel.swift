--- conflicted
+++ resolved
@@ -45,27 +45,8 @@
     }
     .map { $0 ?? "" }
 
-<<<<<<< HEAD
-    self.deliveryAccessibilityLabel = backing.map { backing in
-      backing.reward?.estimatedDeliveryOn.map {
-        Strings.backing_info_estimated_delivery_date(
-          delivery_date: Format.date(
-            secondsInUTC: $0,
-            dateStyle: .long,
-            timeStyle: .none,
-            timeZone: UTCTimeZone
-          )
-        )
-      }
-    }
-      .map { $0 ?? "" }
-
     self.rootStackViewAlignment = backingAndProjectAndIsFromBacking
       .map { _, _, _ in AppEnvironment.current.isVoiceOverRunning() ? .fill : .leading }
-=======
-    self.rootStackViewAlignment = backingAndProject
-      .map { _, _ in AppEnvironment.current.isVoiceOverRunning() ? .fill : .leading }
->>>>>>> c1bf34bc
   }
 
   fileprivate let backingAndProjectAndIsFromBackingProperty = MutableProperty<(Backing, Project, Bool)?>(nil)
