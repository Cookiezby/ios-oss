import Prelude
import ReactiveSwift
import Result
import XCTest
@testable import KsApi
@testable import LiveStream
@testable import Library
@testable import ReactiveExtensions_TestHelpers

internal final class LiveStreamContainerViewModelTests: TestCase {
  private let vm: LiveStreamContainerViewModelType = LiveStreamContainerViewModel()

  private let availableForLabelHidden = TestObserver<Bool, NoError>()
  private let availableForText = TestObserver<String, NoError>()
  private let configureLiveStreamViewControllerProject =
    TestObserver<Project, NoError>()
  private let configureLiveStreamViewControllerUserId =
    TestObserver<Int?, NoError>()
  private let configureLiveStreamViewControllerLiveStreamEvent =
    TestObserver<LiveStreamEvent, NoError>()
  private let creatorAvatarLiveDotImageViewHidden = TestObserver<Bool, NoError>()
  private let creatorIntroText = TestObserver<String, NoError>()
  private let dismiss = TestObserver<(), NoError>()
  private let loaderActivityIndicatorAnimating = TestObserver<Bool, NoError>()
  private let loaderStackViewHidden = TestObserver<Bool, NoError>()
  private let loaderText = TestObserver<String, NoError>()
  private let navBarTitleViewHidden = TestObserver<Bool, NoError>()
  private let navBarLiveDotImageViewHidden = TestObserver<Bool, NoError>()
  private let numberWatchingBadgeViewHidden = TestObserver<Bool, NoError>()
  private let projectImageUrlString = TestObserver<String?, NoError>()
  private let showErrorAlert = TestObserver<String, NoError>()
  private let videoViewControllerHidden = TestObserver<Bool, NoError>()
  private let titleViewText = TestObserver<String, NoError>()

  override func setUp() {
    super.setUp()

    self.vm.outputs.availableForLabelHidden.observe(self.availableForLabelHidden.observer)
    self.vm.outputs.availableForText.observe(self.availableForText.observer)
    self.vm.outputs.configureLiveStreamViewController.map(first).observe(
      self.configureLiveStreamViewControllerProject.observer)
    self.vm.outputs.configureLiveStreamViewController.map(second).observe(
      self.configureLiveStreamViewControllerUserId.observer)
    self.vm.outputs.configureLiveStreamViewController.map(third).observe(
      self.configureLiveStreamViewControllerLiveStreamEvent.observer)
    self.vm.outputs.creatorAvatarLiveDotImageViewHidden
      .observe(self.creatorAvatarLiveDotImageViewHidden.observer)
    self.vm.outputs.creatorIntroText.observe(self.creatorIntroText.observer)
    self.vm.outputs.dismiss.observe(self.dismiss.observer)
    self.vm.outputs.loaderActivityIndicatorAnimating.observe(self.loaderActivityIndicatorAnimating.observer)
    self.vm.outputs.loaderStackViewHidden.observe(self.loaderStackViewHidden.observer)
    self.vm.outputs.loaderText.observe(self.loaderText.observer)
    self.vm.outputs.navBarTitleViewHidden.observe(self.navBarTitleViewHidden.observer)
    self.vm.outputs.navBarLiveDotImageViewHidden.observe(self.navBarLiveDotImageViewHidden.observer)
    self.vm.outputs.numberWatchingBadgeViewHidden.observe(self.numberWatchingBadgeViewHidden.observer)
    self.vm.outputs.projectImageUrl.map { $0?.absoluteString }.observe(self.projectImageUrlString.observer)
    self.vm.outputs.showErrorAlert.observe(self.showErrorAlert.observer)
    self.vm.outputs.titleViewText.observe(self.titleViewText.observer)
    self.vm.outputs.videoViewControllerHidden.observe(self.videoViewControllerHidden.observer)
  }

  func testAvailableForText() {
    let project = Project.template
    let liveStreamEvent = LiveStreamEvent.template
      |> LiveStreamEvent.lens.startDate .~ MockDate().date

    self.availableForText.assertValueCount(0)

    self.vm.inputs.viewDidLoad()
    self.vm.inputs.configureWith(project: project,
                                 liveStreamEvent: liveStreamEvent,
                                 refTag: .projectPage,
                                 presentedFromProject: true)

    self.availableForText.assertValues(["Replay available for 2 more days"])
  }

  func testCreatorIntroText_Live() {
    let project = Project.template
    let liveStreamEvent = LiveStreamEvent.template
      |> LiveStreamEvent.lens.liveNow .~ true
      |> LiveStreamEvent.lens.startDate .~ MockDate().date
      |> LiveStreamEvent.lens.liveNow .~ true

    self.creatorIntroText.assertValueCount(0)

    self.vm.inputs.configureWith(project: project,
                                 liveStreamEvent: liveStreamEvent,
                                 refTag: .projectPage,
                                 presentedFromProject: true)
    self.vm.inputs.viewDidLoad()

    self.creatorIntroText.assertValues(["Live with <b>Creator Name</b>"])
  }

  func testCreatorIntroText_Replay() {
    let project = Project.template
    let liveStreamEvent = LiveStreamEvent.template
      |> LiveStreamEvent.lens.liveNow .~ false
      |> LiveStreamEvent.lens.startDate .~ MockDate().date

    self.creatorIntroText.assertValueCount(0)

    self.vm.inputs.configureWith(project: project,
                                 liveStreamEvent: liveStreamEvent,
                                 refTag: .projectPage,
                                 presentedFromProject: true)
    self.vm.inputs.viewDidLoad()

    self.creatorIntroText.assertValues(["<b>Creator Name</b> was live right now"])
  }

  func testConfigureLiveStreamViewController_CurrentlyLive() {
    let project = Project.template
    let liveStreamEvent = LiveStreamEvent.template
      |> LiveStreamEvent.lens.liveNow .~ true

    self.configureLiveStreamViewControllerProject.assertValueCount(0)
    self.configureLiveStreamViewControllerUserId.assertValueCount(0)
    self.configureLiveStreamViewControllerLiveStreamEvent.assertValueCount(0)

    let liveStreamService = MockLiveStreamService(fetchEventResult: Result(liveStreamEvent))

    withEnvironment(apiDelayInterval: .seconds(3), liveStreamService: liveStreamService) {
      self.vm.inputs.configureWith(project: project,
                                   liveStreamEvent: liveStreamEvent,
                                   refTag: .projectPage,
                                   presentedFromProject: true)
      self.vm.inputs.viewDidLoad()

      self.scheduler.advance(by: .seconds(3))

      self.configureLiveStreamViewControllerProject.assertValues([project])
      self.configureLiveStreamViewControllerUserId.assertValues([nil])
      self.configureLiveStreamViewControllerLiveStreamEvent.assertValues([liveStreamEvent])
    }
  }

  func testConfigureLiveStreamViewController_LiveAfterFetch() {
    let project = Project.template
    let nonLiveStreamEvent = LiveStreamEvent.template
      |> LiveStreamEvent.lens.liveNow .~ false
    let liveStreamEvent = nonLiveStreamEvent
      |> LiveStreamEvent.lens.liveNow .~ true

    withEnvironment(liveStreamService: MockLiveStreamService(fetchEventResult: Result(liveStreamEvent))) {
      self.vm.inputs.configureWith(project: project,
                                   liveStreamEvent: nonLiveStreamEvent,
                                   refTag: .projectPage,
                                   presentedFromProject: true)
      self.vm.inputs.viewDidLoad()

      self.configureLiveStreamViewControllerProject.assertValueCount(0)
      self.configureLiveStreamViewControllerUserId.assertValueCount(0)
      self.configureLiveStreamViewControllerLiveStreamEvent.assertValueCount(0)

      self.scheduler.advance()

      self.configureLiveStreamViewControllerProject.assertValues([project])
      self.configureLiveStreamViewControllerUserId.assertValues([nil])
      self.configureLiveStreamViewControllerLiveStreamEvent.assertValues([nonLiveStreamEvent])
    }
  }

  func testConfigureLiveStreamViewController_LiveAfterFetchingForSomeTime() {
    let project = Project.template
    let nonLiveStreamEvent = LiveStreamEvent.template
      |> LiveStreamEvent.lens.liveNow .~ false
    let liveStreamEvent = nonLiveStreamEvent
      |> LiveStreamEvent.lens.liveNow .~ true

    withEnvironment(liveStreamService: MockLiveStreamService(fetchEventResult: Result(nonLiveStreamEvent))) {
      self.vm.inputs.configureWith(project: project,
                                   liveStreamEvent: liveStreamEvent,
                                   refTag: .projectPage,
                                   presentedFromProject: true)
      self.vm.inputs.viewDidLoad()

      self.configureLiveStreamViewControllerProject.assertValueCount(0)
      self.configureLiveStreamViewControllerUserId.assertValueCount(0)
      self.configureLiveStreamViewControllerLiveStreamEvent.assertValueCount(0)

      self.scheduler.advance(by: .seconds(5))

      self.configureLiveStreamViewControllerProject.assertValueCount(0)
      self.configureLiveStreamViewControllerUserId.assertValueCount(0)
      self.configureLiveStreamViewControllerLiveStreamEvent.assertValueCount(0)
    }

    withEnvironment(liveStreamService: MockLiveStreamService(fetchEventResult: Result(liveStreamEvent))) {
      self.scheduler.advance(by: .seconds(5))

      self.configureLiveStreamViewControllerProject.assertValues([project])
      self.configureLiveStreamViewControllerUserId.assertValues([nil])
      self.configureLiveStreamViewControllerLiveStreamEvent.assertValues([nonLiveStreamEvent])

      self.scheduler.advance(by: .seconds(5))

      self.configureLiveStreamViewControllerProject.assertValues([project])
      self.configureLiveStreamViewControllerUserId.assertValues([nil])
      self.configureLiveStreamViewControllerLiveStreamEvent.assertValues([nonLiveStreamEvent])
    }
  }

  func testDismiss() {
    self.vm.inputs.closeButtonTapped()

    self.dismiss.assertValueCount(1)
  }

  func testShowErrorAlert() {
    let project = Project.template
    let liveStreamEvent = LiveStreamEvent.template

    self.vm.inputs.configureWith(project: project,
                                 liveStreamEvent: liveStreamEvent,
                                 refTag: .projectPage,
                                 presentedFromProject: true)
    self.vm.inputs.viewDidLoad()

    self.vm.inputs.liveStreamViewControllerStateChanged(
      state: .live(playbackState: .error(error: .sessionInterrupted), startTime: 0))
    self.vm.inputs.liveStreamViewControllerStateChanged(
      state: .live(playbackState: .error(error: .failedToConnect), startTime: 0))

    self.showErrorAlert.assertValues([
      "The live stream was interrupted",
      "The live stream failed to connect"
    ])
  }

  func testShowErrorAlert_FailedToFetchLiveStreamEvent() {
    let project = Project.template
    let liveStreamEvent = LiveStreamEvent.template

    let liveStreamService = MockLiveStreamService(fetchEventResult: Result(error: .genericFailure))

    self.showErrorAlert.assertValueCount(0)
    self.loaderActivityIndicatorAnimating.assertValueCount(0)

    withEnvironment(apiDelayInterval: .seconds(3), liveStreamService: liveStreamService) {
      self.vm.inputs.configureWith(project: project,
                                   liveStreamEvent: liveStreamEvent,
                                   refTag: .projectPage,
                                   presentedFromProject: true)
      self.vm.inputs.viewDidLoad()

      self.scheduler.advance(by: .seconds(3))

      self.showErrorAlert.assertValues(["The live stream failed to connect"])
      self.loaderActivityIndicatorAnimating.assertValues([true, false])
    }
  }

  func testLabelVisibilities_Live() {
    let project = Project.template
    let liveStreamEvent = LiveStreamEvent.template
      |> LiveStreamEvent.lens.liveNow .~ true

    self.navBarLiveDotImageViewHidden.assertValueCount(0)
    self.configureLiveStreamViewControllerProject.assertValueCount(0)
    self.configureLiveStreamViewControllerUserId.assertValueCount(0)
    self.configureLiveStreamViewControllerLiveStreamEvent.assertValueCount(0)
    self.numberWatchingBadgeViewHidden.assertValueCount(0)
    self.availableForLabelHidden.assertValueCount(0)

    let liveStreamService = MockLiveStreamService(fetchEventResult: Result(liveStreamEvent))

    withEnvironment(apiDelayInterval: .seconds(3), liveStreamService: liveStreamService) {
      self.vm.inputs.configureWith(project: project,
                                   liveStreamEvent: liveStreamEvent,
                                   refTag: .projectPage,
                                   presentedFromProject: true)
      self.vm.inputs.viewDidLoad()

      self.navBarLiveDotImageViewHidden.assertValues([false, true])
      self.creatorAvatarLiveDotImageViewHidden.assertValues([false, true])
      self.numberWatchingBadgeViewHidden.assertValues([false, true])
      self.availableForLabelHidden.assertValues([true])

      self.scheduler.advance(by: .seconds(3))

      self.navBarLiveDotImageViewHidden.assertValues([false, true, false])
      self.creatorAvatarLiveDotImageViewHidden.assertValues([false, true, false])
      self.numberWatchingBadgeViewHidden.assertValues([false, true, false])
      self.availableForLabelHidden.assertValues([true])
    }
  }

  func testLabelVisibilities_Replay() {
    let project = Project.template
    let liveStreamEvent = LiveStreamEvent.template
      |> LiveStreamEvent.lens.liveNow .~ false
      |> LiveStreamEvent.lens.hasReplay .~ true

    self.navBarLiveDotImageViewHidden.assertValueCount(0)
    self.configureLiveStreamViewControllerProject.assertValueCount(0)
    self.configureLiveStreamViewControllerUserId.assertValueCount(0)
    self.configureLiveStreamViewControllerLiveStreamEvent.assertValueCount(0)
    self.numberWatchingBadgeViewHidden.assertValueCount(0)
    self.availableForLabelHidden.assertValueCount(0)

    let liveStreamService = MockLiveStreamService(fetchEventResult: Result(liveStreamEvent))

    withEnvironment(apiDelayInterval: .seconds(3), liveStreamService: liveStreamService) {
      self.vm.inputs.configureWith(project: project,
                                   liveStreamEvent: liveStreamEvent,
                                   refTag: .projectPage,
                                   presentedFromProject: true)
      self.vm.inputs.viewDidLoad()

      self.navBarLiveDotImageViewHidden.assertValues([true])
      self.creatorAvatarLiveDotImageViewHidden.assertValues([true])
      self.numberWatchingBadgeViewHidden.assertValues([true])
      self.availableForLabelHidden.assertValues([false, true])

      self.scheduler.advance(by: .seconds(3))

      self.navBarLiveDotImageViewHidden.assertValues([true])
      self.creatorAvatarLiveDotImageViewHidden.assertValues([true])
      self.numberWatchingBadgeViewHidden.assertValues([true])
      self.availableForLabelHidden.assertValues([false, true, false])
    }
  }

  func testLabelVisibilities_NonStarter() {
    let project = Project.template
    let liveStreamEvent = LiveStreamEvent.template
      |> LiveStreamEvent.lens.liveNow .~ false
      |> LiveStreamEvent.lens.hasReplay .~ true
      |> LiveStreamEvent.lens.replayUrl .~ nil

    self.navBarLiveDotImageViewHidden.assertValueCount(0)
    self.configureLiveStreamViewControllerProject.assertValueCount(0)
    self.configureLiveStreamViewControllerUserId.assertValueCount(0)
    self.configureLiveStreamViewControllerLiveStreamEvent.assertValueCount(0)
    self.numberWatchingBadgeViewHidden.assertValueCount(0)
    self.availableForLabelHidden.assertValueCount(0)

    let liveStreamService = MockLiveStreamService(fetchEventResult: Result(liveStreamEvent))

    withEnvironment(apiDelayInterval: .seconds(3), liveStreamService: liveStreamService) {
      self.vm.inputs.configureWith(project: project,
                                   liveStreamEvent: liveStreamEvent,
                                   refTag: .projectPage,
                                   presentedFromProject: true)
      self.vm.inputs.viewDidLoad()

      self.navBarLiveDotImageViewHidden.assertValues([true])
      self.creatorAvatarLiveDotImageViewHidden.assertValues([true])
      self.numberWatchingBadgeViewHidden.assertValues([true])
      self.availableForLabelHidden.assertValues([false, true])

      self.scheduler.advance(by: .seconds(3))

      self.navBarLiveDotImageViewHidden.assertValues([true])
      self.creatorAvatarLiveDotImageViewHidden.assertValues([true])
      self.numberWatchingBadgeViewHidden.assertValues([true])
      self.availableForLabelHidden.assertValues([false, true, false])

      self.vm.inputs.liveStreamViewControllerStateChanged(state: .nonStarter)

      self.navBarLiveDotImageViewHidden.assertValues([true])
      self.creatorAvatarLiveDotImageViewHidden.assertValues([true])
      self.numberWatchingBadgeViewHidden.assertValues([true])
      self.availableForLabelHidden.assertValues([false, true, false, true])
    }
  }

  func testNavBarTitleViewHidden_LiveState() {
    let project = Project.template
    let liveStreamEvent = LiveStreamEvent.template

    self.navBarTitleViewHidden.assertValueCount(0)

    self.vm.inputs.configureWith(project: project,
                                 liveStreamEvent: liveStreamEvent,
                                 refTag: .projectPage,
                                 presentedFromProject: true)
    self.vm.inputs.viewDidLoad()

    self.navBarTitleViewHidden.assertValues([true])

    self.vm.inputs.liveStreamViewControllerStateChanged(state: .greenRoom)
    self.vm.inputs.liveStreamViewControllerStateChanged(state: .loading)

    self.navBarTitleViewHidden.assertValues([true])

    self.vm.inputs.liveStreamViewControllerStateChanged(
      state: .live(playbackState: .playing, startTime: 123)
    )

    self.navBarTitleViewHidden.assertValues([true, false])
  }

  func testNavBarTitleViewHidden_ReplayState() {
    let project = Project.template
    let liveStreamEvent = LiveStreamEvent.template

    self.navBarTitleViewHidden.assertValueCount(0)

    self.vm.inputs.configureWith(project: project,
                                 liveStreamEvent: liveStreamEvent,
                                 refTag: .projectPage,
                                 presentedFromProject: true)
    self.vm.inputs.viewDidLoad()

    self.navBarTitleViewHidden.assertValues([true])

    self.vm.inputs.liveStreamViewControllerStateChanged(state: .greenRoom)
    self.vm.inputs.liveStreamViewControllerStateChanged(state: .loading)

    self.navBarTitleViewHidden.assertValues([true])

    self.vm.inputs.liveStreamViewControllerStateChanged(
      state: .replay(playbackState: .playing, duration: 123)
    )

    self.navBarTitleViewHidden.assertValues([true, false])
  }

  func testLoaderStackViewHidden() {
    let project = Project.template
    let liveStreamEvent = LiveStreamEvent.template

    self.loaderStackViewHidden.assertValueCount(0)

    self.vm.inputs.configureWith(project: project,
                                 liveStreamEvent: liveStreamEvent,
                                 refTag: .projectPage,
                                 presentedFromProject: true)
    self.vm.inputs.viewDidLoad()

    self.vm.inputs.liveStreamViewControllerStateChanged(state: .greenRoom)
    self.vm.inputs.liveStreamViewControllerStateChanged(state: .loading)
    self.vm.inputs.liveStreamViewControllerStateChanged(
      state: .replay(playbackState: .loading, duration: 123)
    )
    self.vm.inputs.liveStreamViewControllerStateChanged(
      state: .replay(playbackState: .playing, duration: 123)
    )

    self.vm.inputs.liveStreamViewControllerStateChanged(
      state: .replay(playbackState: .loading, duration: 123)
    )

    self.loaderStackViewHidden.assertValues([false, true])

    self.vm.inputs.liveStreamViewControllerStateChanged(
      state: .greenRoom
    )

    self.loaderStackViewHidden.assertValues([false, true])
  }

  func testLoaderText() {
    let project = Project.template
    let liveStreamEvent = LiveStreamEvent.template

    self.vm.inputs.configureWith(project: project,
                                 liveStreamEvent: liveStreamEvent,
                                 refTag: .projectPage,
                                 presentedFromProject: true)
    self.vm.inputs.viewDidLoad()

    self.vm.inputs.liveStreamViewControllerStateChanged(state: .greenRoom)
    self.vm.inputs.liveStreamViewControllerStateChanged(state: .loading)
    self.vm.inputs.liveStreamViewControllerStateChanged(
      state: .replay(playbackState: .loading, duration: 123))

    self.loaderText.assertValues([
      "Loading",
      "The live stream will start soon",
      "Loading",
      "The replay will start soon"
    ])
  }

  func testLoaderIndicatorViewHidden() {
    let project = Project.template
    let liveStreamEvent = LiveStreamEvent.template

    self.loaderActivityIndicatorAnimating.assertValueCount(0)

    self.vm.inputs.configureWith(project: project,
                                 liveStreamEvent: liveStreamEvent,
                                 refTag: .projectPage,
                                 presentedFromProject: true)
    self.vm.inputs.viewDidLoad()

    self.loaderActivityIndicatorAnimating.assertValues([true])

    self.vm.inputs.liveStreamViewControllerStateChanged(state: .nonStarter)

    self.loaderActivityIndicatorAnimating.assertValues([true, false])
  }

  func testProjectImageUrl() {
<<<<<<< HEAD
=======
    let project = Project.template

>>>>>>> 6d997403
    self.projectImageUrlString.assertValueCount(0)

    self.vm.inputs.configureWith(project: .template,
                                 liveStreamEvent: .template,
                                 refTag: .projectPage,
                                 presentedFromProject: true)
    self.vm.inputs.viewDidLoad()

    self.projectImageUrlString.assertValues([nil, "http://www.kickstarter.com/full.jpg"])
  }

  func testShowVideoView() {
    let project = Project.template
    let liveStreamEvent = LiveStreamEvent.template
      |> LiveStreamEvent.lens.liveNow .~ true

    let liveStreamService = MockLiveStreamService(fetchEventResult: Result(liveStreamEvent))

    withEnvironment(apiDelayInterval: .seconds(3), liveStreamService: liveStreamService) {
      self.vm.inputs.configureWith(project: project,
                                   liveStreamEvent: liveStreamEvent,
                                   refTag: .projectPage,
                                   presentedFromProject: true)
      self.vm.inputs.viewDidLoad()

      self.scheduler.advance(by: .seconds(3))

      self.vm.inputs.liveStreamViewControllerStateChanged(state: .greenRoom)
      self.vm.inputs.liveStreamViewControllerStateChanged(state: .live(
        playbackState: .playing, startTime: 123))
      self.vm.inputs.liveStreamViewControllerStateChanged(state: .loading)
      self.vm.inputs.liveStreamViewControllerStateChanged(
        state: .replay(playbackState: .playing, duration: 123))

      self.videoViewControllerHidden.assertValues([
        true,
        true,
        false,
        true,
        false
      ])
    }
  }

  func testTitleViewText() {
    let project = Project.template
    let liveStreamEvent = LiveStreamEvent.template

    self.vm.inputs.configureWith(project: project,
                                 liveStreamEvent: liveStreamEvent,
                                 refTag: .projectPage,
                                 presentedFromProject: true)
    self.vm.inputs.viewDidLoad()

    self.vm.inputs.liveStreamViewControllerStateChanged(state: .greenRoom)
    self.vm.inputs.liveStreamViewControllerStateChanged(state: .live(playbackState: .loading, startTime: 123))
    self.vm.inputs.liveStreamViewControllerStateChanged(state: .loading)
    self.vm.inputs.liveStreamViewControllerStateChanged(
      state: .replay(playbackState: .loading, duration: 123))

    self.titleViewText.assertValues([
      "Loading",
      "Starting soon",
      "Live",
      "Loading",
      "Recorded Live"
    ])
  }

  func testTrackViewedLiveStream() {
    let project = Project.template
    let liveStreamEvent = LiveStreamEvent.template

    XCTAssertEqual([], self.trackingClient.events)
    XCTAssertEqual([], self.trackingClient.properties(forKey: "ref_tag", as: String.self))

    self.vm.inputs.configureWith(project: project,
                                 liveStreamEvent: liveStreamEvent,
                                 refTag: .projectPage,
                                 presentedFromProject: true)
    self.vm.inputs.viewDidLoad()

    XCTAssertEqual(["Viewed Live Stream"], self.trackingClient.events)
    XCTAssertEqual(["project_page"], self.trackingClient.properties(forKey: "ref_tag", as: String.self))
  }

  func testTrackClosedLiveStream() {
    let project = Project.template
    let liveStreamEvent = .template
      |> LiveStreamEvent.lens.liveNow .~ true

    XCTAssertEqual([], self.trackingClient.events)
    XCTAssertEqual([], self.trackingClient.properties(forKey: "ref_tag", as: String.self))

    self.vm.inputs.configureWith(project: project,
                                 liveStreamEvent: liveStreamEvent,
                                 refTag: .projectPage,
                                 presentedFromProject: true)
    self.vm.inputs.viewDidLoad()

    XCTAssertEqual(["Viewed Live Stream"], self.trackingClient.events)
    XCTAssertEqual(["project_page"], self.trackingClient.properties(forKey: "ref_tag", as: String.self))

    self.scheduler.advance(by: .seconds(50))

    self.vm.inputs.closeButtonTapped()

    XCTAssertEqual(["Viewed Live Stream", "Closed Live Stream"], self.trackingClient.events)
    XCTAssertEqual(["project_page", "project_page"], self.trackingClient.properties(forKey: "ref_tag",
                                                                                    as: String.self))
    XCTAssertEqual([nil, "live_stream_live"], self.trackingClient.properties(forKey: "type",
                                                                               as: String.self))
    XCTAssertEqual([nil, 50], self.trackingClient.properties(forKey: "duration", as: Double.self))
  }

  func testTrackClosedLiveStreamReplay() {
    let project = Project.template
    let liveStreamEvent = .template
      |> LiveStreamEvent.lens.liveNow .~ false

    XCTAssertEqual([], self.trackingClient.events)
    XCTAssertEqual([], self.trackingClient.properties(forKey: "ref_tag", as: String.self))

    self.vm.inputs.configureWith(project: project,
                                 liveStreamEvent: liveStreamEvent,
                                 refTag: .projectPage,
                                 presentedFromProject: true)
    self.vm.inputs.viewDidLoad()

    XCTAssertEqual(["Viewed Live Stream"], self.trackingClient.events)
    XCTAssertEqual(["project_page"], self.trackingClient.properties(forKey: "ref_tag", as: String.self))
    XCTAssertEqual([nil], self.trackingClient.properties(forKey: "type", as: String.self))
    XCTAssertEqual([nil], self.trackingClient.properties(forKey: "duration", as: Double.self))

    self.scheduler.advance(by: .seconds(50))

    self.vm.inputs.closeButtonTapped()

    XCTAssertEqual(["Viewed Live Stream", "Closed Live Stream"], self.trackingClient.events)
    XCTAssertEqual(["project_page", "project_page"], self.trackingClient.properties(forKey: "ref_tag",
                                                                                    as: String.self))
    XCTAssertEqual([nil, "live_stream_replay"], self.trackingClient.properties(forKey: "type",
                                                                               as: String.self))
    XCTAssertEqual([nil, 50], self.trackingClient.properties(forKey: "duration", as: Double.self))
  }

  func testTrackLiveStreamOrientationChanged() {
    let project = Project.template
    let liveStreamEvent = LiveStreamEvent.template
      |> LiveStreamEvent.lens.liveNow .~ true

    XCTAssertEqual([], self.trackingClient.events)
    XCTAssertEqual([], self.trackingClient.properties(forKey: "ref_tag", as: String.self))
    XCTAssertEqual([], self.trackingClient.properties(forKey: "type", as: String.self))

    self.vm.inputs.configureWith(project: project,
                                 liveStreamEvent: liveStreamEvent,
                                 refTag: .projectPage,
                                 presentedFromProject: true)
    self.vm.inputs.viewDidLoad()

    XCTAssertEqual(["Viewed Live Stream"], self.trackingClient.events)
    XCTAssertEqual(["project_page"], self.trackingClient.properties(forKey: "ref_tag", as: String.self))
    XCTAssertEqual([nil], self.trackingClient.properties(forKey: "type", as: String.self))

    self.vm.inputs.deviceOrientationDidChange(orientation: .landscapeLeft)

    XCTAssertEqual(["Viewed Live Stream", "Changed Live Stream Orientation"], self.trackingClient.events)
    XCTAssertEqual([nil, "live_stream_live"],
                   self.trackingClient.properties(forKey: "context", as: String.self))
    XCTAssertEqual(["project_page", nil],
                   self.trackingClient.properties(forKey: "ref_tag", as: String.self))
    XCTAssertEqual([nil, "landscape"], self.trackingClient.properties(forKey: "type", as: String.self))

    self.vm.inputs.deviceOrientationDidChange(orientation: .portrait)

    XCTAssertEqual(["Viewed Live Stream", "Changed Live Stream Orientation",
                    "Changed Live Stream Orientation"], self.trackingClient.events)
    XCTAssertEqual([nil, "live_stream_live", "live_stream_live"],
                   self.trackingClient.properties(forKey: "context", as: String.self))
    XCTAssertEqual(["project_page", nil, nil],
                   self.trackingClient.properties(forKey: "ref_tag", as: String.self))
    XCTAssertEqual([nil, "landscape", "portrait"],
                   self.trackingClient.properties(forKey: "type", as: String.self))
  }

  func testTrackWatchedLiveStream() {
    let project = Project.template
    let liveStreamEvent = LiveStreamEvent.template
      |> LiveStreamEvent.lens.liveNow .~ true

    XCTAssertEqual([], self.trackingClient.events)
    XCTAssertEqual([], self.trackingClient.properties(forKey: "ref_tag", as: String.self))
    XCTAssertEqual([], self.trackingClient.properties(forKey: "type", as: String.self))

    self.vm.inputs.configureWith(project: project,
                                 liveStreamEvent: liveStreamEvent,
                                 refTag: .projectPage,
                                 presentedFromProject: true)
    self.vm.inputs.viewDidLoad()

    self.vm.inputs.liveStreamViewControllerStateChanged(state: .live(playbackState: .playing, startTime: 0))

    XCTAssertEqual(["Viewed Live Stream"], self.trackingClient.events)
    XCTAssertEqual(["project_page"], self.trackingClient.properties(forKey: "ref_tag", as: String.self))
    XCTAssertEqual([nil], self.trackingClient.properties(forKey: "duration", as: String.self))

    self.scheduler.advance(by: .seconds(45))

    XCTAssertEqual(["Viewed Live Stream"], self.trackingClient.events)
    XCTAssertEqual(["project_page"], self.trackingClient.properties(forKey: "ref_tag", as: String.self))
    XCTAssertEqual([nil], self.trackingClient.properties(forKey: "duration", as: String.self))

    self.scheduler.advance(by: .seconds(15))

    XCTAssertEqual(["Viewed Live Stream", "Watched Live Stream"], self.trackingClient.events)
    XCTAssertEqual(["project_page", "project_page"], self.trackingClient.properties(
      forKey: "ref_tag", as: String.self))
    XCTAssertEqual([nil, 1], self.trackingClient.properties(forKey: "duration", as: Int.self))

    self.scheduler.advance(by: .seconds(60))

    XCTAssertEqual(["Viewed Live Stream", "Watched Live Stream", "Watched Live Stream"],
                   self.trackingClient.events)
    XCTAssertEqual(["project_page", "project_page", "project_page"], self.trackingClient.properties(
      forKey: "ref_tag", as: String.self))
    XCTAssertEqual([nil, 1, 1], self.trackingClient.properties(forKey: "duration", as: Int.self))
  }

  func testTrackWatchedLiveReplay() {
    let project = Project.template
    let liveStreamEvent = LiveStreamEvent.template
      |> LiveStreamEvent.lens.liveNow .~ false

    XCTAssertEqual([], self.trackingClient.events)
    XCTAssertEqual([], self.trackingClient.properties(forKey: "ref_tag", as: String.self))
    XCTAssertEqual([], self.trackingClient.properties(forKey: "type", as: String.self))

    self.vm.inputs.configureWith(project: project,
                                 liveStreamEvent: liveStreamEvent,
                                 refTag: .projectPage,
                                 presentedFromProject: true)
    self.vm.inputs.viewDidLoad()

    self.vm.inputs.liveStreamViewControllerStateChanged(state: .replay(playbackState: .playing, duration: 0))

    XCTAssertEqual(["Viewed Live Stream"], self.trackingClient.events)
    XCTAssertEqual(["project_page"], self.trackingClient.properties(forKey: "ref_tag", as: String.self))
    XCTAssertEqual([nil], self.trackingClient.properties(forKey: "duration", as: String.self))

    self.scheduler.advance(by: .seconds(45))

    XCTAssertEqual(["Viewed Live Stream"], self.trackingClient.events)
    XCTAssertEqual(["project_page"], self.trackingClient.properties(forKey: "ref_tag", as: String.self))
    XCTAssertEqual([nil], self.trackingClient.properties(forKey: "duration", as: String.self))

    self.scheduler.advance(by: .seconds(15))

    XCTAssertEqual(["Viewed Live Stream", "Watched Live Stream Replay"], self.trackingClient.events)
    XCTAssertEqual(["project_page", "project_page"], self.trackingClient.properties(
      forKey: "ref_tag", as: String.self))
    XCTAssertEqual([nil, 1], self.trackingClient.properties(forKey: "duration", as: Int.self))

    self.scheduler.advance(by: .seconds(60))

    XCTAssertEqual(["Viewed Live Stream", "Watched Live Stream Replay", "Watched Live Stream Replay"],
                   self.trackingClient.events)
    XCTAssertEqual(["project_page", "project_page", "project_page"], self.trackingClient.properties(
      forKey: "ref_tag", as: String.self))
    XCTAssertEqual([nil, 1, 1], self.trackingClient.properties(forKey: "duration", as: Int.self))
  }

  func testMakeSureSingleLiveStreamControllerIsCreated() {
    let liveStreamEvent = LiveStreamEvent.template
      |> LiveStreamEvent.lens.liveNow .~ true
    let project = Project.template

    self.configureLiveStreamViewControllerProject.assertValueCount(0)
    self.configureLiveStreamViewControllerUserId.assertValueCount(0)
    self.configureLiveStreamViewControllerLiveStreamEvent.assertValueCount(0)

    let liveStreamService = MockLiveStreamService(fetchEventResult: Result(liveStreamEvent))

    withEnvironment(apiDelayInterval: .seconds(3), liveStreamService: liveStreamService) {
      self.vm.inputs.configureWith(project: project,
                                   liveStreamEvent: liveStreamEvent,
                                   refTag: .projectPage,
                                   presentedFromProject: true)
      self.vm.inputs.viewDidLoad()

      self.scheduler.advance(by: .seconds(3))

      self.configureLiveStreamViewControllerProject.assertValues([project])
      self.configureLiveStreamViewControllerUserId.assertValues([nil])
      self.configureLiveStreamViewControllerLiveStreamEvent.assertValues([liveStreamEvent])

      self.vm.inputs.liveStreamViewControllerStateChanged(state: .replay(
        playbackState: .loading, duration: 0))
      self.vm.inputs.liveStreamViewControllerStateChanged(state: .loading)

      self.vm.inputs.liveStreamViewControllerStateChanged(state: .replay(
        playbackState: .loading, duration: 0))
      self.vm.inputs.liveStreamViewControllerStateChanged(state: .loading)

      self.configureLiveStreamViewControllerProject.assertValues([project])
      self.configureLiveStreamViewControllerUserId.assertValues([nil])
      self.configureLiveStreamViewControllerLiveStreamEvent.assertValues([liveStreamEvent])
    }
  }
<<<<<<< HEAD
=======

  func testGoToProjectButtonContainerHidden_PresentedFromProject() {
    self.vm.inputs.configureWith(project: .template,
                                 liveStreamEvent: .template,
                                 refTag: .projectPage,
                                 presentedFromProject: true)
    self.vm.inputs.viewDidLoad()

    self.goToProjectButtonContainerHidden.assertValues([true])
  }

  func testGoToProjectButtonContainerHidden_NotPresentedFromProject() {
    self.vm.inputs.configureWith(project: .template,
                                 liveStreamEvent: .template,
                                 refTag: .projectPage,
                                 presentedFromProject: false)
    self.vm.inputs.viewDidLoad()

    self.goToProjectButtonContainerHidden.assertValues([false])
  }

  func testCreateLiveStreamViewController_Live() {
    let liveStreamEvent = LiveStreamEvent.template
      |> LiveStreamEvent.lens.liveNow .~ true
    let project = Project.template

    self.configureLiveStreamViewControllerProject.assertValueCount(0)
    self.configureLiveStreamViewControllerUserId.assertValueCount(0)
    self.configureLiveStreamViewControllerLiveStreamEvent.assertValueCount(0)

    let liveStreamService = MockLiveStreamService(fetchEventResult: Result(liveStreamEvent))

    withEnvironment(apiDelayInterval: .seconds(3), liveStreamService: liveStreamService) {
      self.vm.inputs.configureWith(project: project,
                                   liveStreamEvent: liveStreamEvent,
                                   refTag: .projectPage,
                                   presentedFromProject: true)
      self.vm.inputs.viewDidLoad()

      self.scheduler.advance(by: .seconds(3))

      self.configureLiveStreamViewControllerProject.assertValues([project])
      self.configureLiveStreamViewControllerUserId.assertValues([nil])
      self.configureLiveStreamViewControllerLiveStreamEvent.assertValues([liveStreamEvent])
    }
  }

  func testCreateLiveStreamViewController_Replay() {
    let liveStreamEvent = LiveStreamEvent.template
      |> LiveStreamEvent.lens.liveNow .~ false
      |> LiveStreamEvent.lens.startDate .~ MockDate().addingTimeInterval(-60).date
    let project = Project.template

    self.configureLiveStreamViewControllerProject.assertValueCount(0)
    self.configureLiveStreamViewControllerUserId.assertValueCount(0)
    self.configureLiveStreamViewControllerLiveStreamEvent.assertValueCount(0)

    let liveStreamService = MockLiveStreamService(fetchEventResult: Result(liveStreamEvent))

    withEnvironment(apiDelayInterval: .seconds(3), liveStreamService: liveStreamService) {
      self.vm.inputs.configureWith(project: project,
                                   liveStreamEvent: liveStreamEvent,
                                   refTag: .projectPage,
                                   presentedFromProject: true)
      self.vm.inputs.viewDidLoad()

      self.scheduler.advance(by: .seconds(3))

      self.configureLiveStreamViewControllerProject.assertValues([project])
      self.configureLiveStreamViewControllerUserId.assertValues([nil])
      self.configureLiveStreamViewControllerLiveStreamEvent.assertValues([liveStreamEvent])
    }
  }

  func testCreateLiveStreamViewController_DefinitelyNoReplay_DisplayError() {
    let liveStreamEvent = LiveStreamEvent.template
      |> LiveStreamEvent.lens.liveNow .~ false
      |> LiveStreamEvent.lens.hasReplay .~ false
      |> LiveStreamEvent.lens.replayUrl .~ nil
      |> LiveStreamEvent.lens.startDate .~ MockDate().addingTimeInterval(-60).date
    let project = Project.template

    self.configureLiveStreamViewControllerProject.assertValueCount(0)
    self.configureLiveStreamViewControllerUserId.assertValueCount(0)
    self.configureLiveStreamViewControllerLiveStreamEvent.assertValueCount(0)

    let liveStreamService = MockLiveStreamService(fetchEventResult: Result(liveStreamEvent))

    self.loaderText.assertValueCount(0)

    withEnvironment(apiDelayInterval: .seconds(3), liveStreamService: liveStreamService) {
      self.vm.inputs.configureWith(project: project,
                                   liveStreamEvent: liveStreamEvent,
                                   refTag: .projectPage,
                                   presentedFromProject: true)
      self.vm.inputs.viewDidLoad()

      self.loaderText.assertValues(["Loading"])

      self.scheduler.advance(by: .seconds(3))

      self.configureLiveStreamViewControllerProject.assertValues([project])
      self.configureLiveStreamViewControllerUserId.assertValues([nil])
      self.configureLiveStreamViewControllerLiveStreamEvent.assertValues([liveStreamEvent])

      self.vm.inputs.liveStreamViewControllerStateChanged(state: .nonStarter)

      self.loaderText.assertValues(["Loading", "No replay is available for this live stream."])
    }
  }
>>>>>>> 6d997403
}<|MERGE_RESOLUTION|>--- conflicted
+++ resolved
@@ -496,13 +496,6 @@
   }
 
   func testProjectImageUrl() {
-<<<<<<< HEAD
-=======
-    let project = Project.template
-
->>>>>>> 6d997403
-    self.projectImageUrlString.assertValueCount(0)
-
     self.vm.inputs.configureWith(project: .template,
                                  liveStreamEvent: .template,
                                  refTag: .projectPage,
@@ -810,8 +803,6 @@
       self.configureLiveStreamViewControllerLiveStreamEvent.assertValues([liveStreamEvent])
     }
   }
-<<<<<<< HEAD
-=======
 
   func testGoToProjectButtonContainerHidden_PresentedFromProject() {
     self.vm.inputs.configureWith(project: .template,
@@ -922,5 +913,4 @@
       self.loaderText.assertValues(["Loading", "No replay is available for this live stream."])
     }
   }
->>>>>>> 6d997403
 }