import Prelude
import Prelude_UIKit
import UIKit

public enum Styles {
  public static let cornerRadius: CGFloat = 4.0

  public static func grid(_ count: Int) -> CGFloat {
    return 6.0 * CGFloat(count)
  }

  public static func gridHalf(_ count: Int) -> CGFloat {
    return grid(count) / 2.0
  }
}

public func baseControllerStyle <VC: UIViewControllerProtocol> () -> ((VC) -> VC) {
  return VC.lens.view.backgroundColor .~ .white
    <> (VC.lens.navigationController..navBarLens) %~ { $0.map(baseNavigationBarStyle) }
}

public func baseLiveStreamControllerStyle <VC: UIViewControllerProtocol> () -> ((VC) -> VC) {
  return VC.lens.view.backgroundColor .~ .black
    <> (VC.lens.navigationController..navBarLens) %~ { $0.map(clearNavigationBarStyle) }
}

public func baseTableControllerStyle <TVC: UITableViewControllerProtocol>
  (estimatedRowHeight: CGFloat = 44.0) -> ((TVC) -> TVC) {
  let style = baseControllerStyle()
    <> TVC.lens.view.backgroundColor .~ .ksr_grey_300
    <> TVC.lens.tableView.rowHeight .~ UITableViewAutomaticDimension
    <> TVC.lens.tableView.estimatedRowHeight .~ estimatedRowHeight

  #if os(iOS)
    return style <> TVC.lens.tableView.separatorStyle .~ .none
  #else
    return style
  #endif
}

<<<<<<< HEAD
public let baseNavigationBarStyle =
  UINavigationBar.lens.titleTextAttributes .~ [
    NSForegroundColorAttributeName: UIColor.ksr_text_navy_700,
    NSFontAttributeName: UIFont.ksr_callout()
  ]
  <> UINavigationBar.lens.translucent .~ false
  <> UINavigationBar.lens.barTintColor .~ .white
  <> UINavigationBar.lens.shadowImage .~ UIImage()
  <> UINavigationBar.lens.backgroundImage(forBarMetrics: .default) .~ UIImage()

public func baseNavigationBorder(navBar: UINavigationBar) -> UIView {
  let border = UIView(frame: CGRect(x: 0.0,
                                    y: navBar.frame.size.height,
                                    width: navBar.frame.size.width,
                                    height: 1.0)
  )
  return border
    |> discoveryBorderLineStyle
    |> UIView.lens.backgroundColor .~ .ksr_navy_700
}

=======
>>>>>>> c1bf34bc
public func baseTableViewCellStyle <TVC: UITableViewCellProtocol> () -> ((TVC) -> TVC) {

  return
    TVC.lens.contentView.layoutMargins %~~ { _, cell in
      if cell.traitCollection.isRegularRegular {
        return .init(topBottom: Styles.grid(3), leftRight: Styles.grid(12))
      }
      return .init(topBottom: Styles.grid(1), leftRight: Styles.grid(2))
      }
      <> TVC.lens.backgroundColor .~ .clear
      <> (TVC.lens.contentView..UIView.lens.preservesSuperviewLayoutMargins) .~ false
      <> TVC.lens.layoutMargins .~ .init(all: 0.0)
      <> TVC.lens.preservesSuperviewLayoutMargins .~ false
      <> TVC.lens.selectionStyle .~ .none
}

/**
 - parameter radius: The corner radius. This parameter is optional, and will use a default value if omitted.

 - returns: A view transformer that rounds corners, sets background color, and sets border color.
 */
public func cardStyle <V: UIViewProtocol> (cornerRadius radius: CGFloat = Styles.cornerRadius) -> ((V) -> V) {

  return roundedStyle(cornerRadius: radius)
    <> V.lens.layer.borderColor .~ UIColor.ksr_grey_500.cgColor
    <> V.lens.layer.borderWidth .~ 1.0
    <> V.lens.backgroundColor .~ .white
}

public let containerViewBackgroundStyle =
  UIView.lens.backgroundColor .~ .ksr_grey_100

public func dropShadowStyle <V: UIViewProtocol> (radius: CGFloat = 2.0,
                                                 offset: CGSize = .init(width: 0, height: 1)) -> ((V) -> V) {
  return
    V.lens.layer.shadowColor .~ UIColor.ksr_dropShadow.cgColor
      <> V.lens.layer.shadowOpacity .~ 1
      <> V.lens.layer.shadowRadius .~ radius
      <> V.lens.layer.masksToBounds .~ false
      <> V.lens.layer.shouldRasterize .~ true
      <> V.lens.layer.shadowOffset .~ offset
}

public let feedTableViewCellStyle = baseTableViewCellStyle()
  <> UITableViewCell.lens.contentView.layoutMargins %~~ { _, cell in
    cell.traitCollection.isRegularRegular
      ? .init(topBottom: Styles.grid(2), leftRight: Styles.grid(30))
      : .init(topBottom: Styles.gridHalf(3), leftRight: Styles.grid(2))
}

public let formFieldStyle =
  UITextField.lens.font .~ .ksr_body()
    <> UITextField.lens.textColor .~ .ksr_text_navy_900
    <> UITextField.lens.backgroundColor .~ .clear
    <> UITextField.lens.borderStyle .~ .none
    <> UITextField.lens.autocapitalizationType .~ .none
    <> UITextField.lens.autocorrectionType .~ .no
    <> UITextField.lens.spellCheckingType .~ .no
    <> UITextField.lens.tintColor .~ .ksr_green_700

public let separatorStyle =
  UIView.lens.backgroundColor .~ .ksr_grey_400
    <> UIView.lens.accessibilityElementsHidden .~ true

/**
 - parameter r: The corner radius. This parameter is optional, and will use a default value if omitted.

 - returns: A view transformer that rounds corners.
 */
public func roundedStyle <V: UIViewProtocol> (cornerRadius r: CGFloat = Styles.cornerRadius) -> ((V) -> V) {
  return V.lens.clipsToBounds .~ true
    <> V.lens.layer.masksToBounds .~ true
    <> V.lens.layer.cornerRadius .~ r
}

// Just a lil helper lens for getting inside a nav controller's nav bar.
private let navBarLens: Lens<UINavigationController?, UINavigationBar?> = Lens(
  view: { $0?.navigationBar },
  set: { _, whole in whole }
)

private let baseNavigationBarStyle =
  UINavigationBar.lens.titleTextAttributes .~ [
    NSForegroundColorAttributeName: UIColor.black,
    NSFontAttributeName: UIFont.ksr_callout()
    ]
    <> UINavigationBar.lens.translucent .~ false
    <> UINavigationBar.lens.barTintColor .~ .white

private let clearNavigationBarStyle =
  UINavigationBar.lens.titleTextAttributes .~ [
    NSForegroundColorAttributeName: UIColor.white,
    NSFontAttributeName: UIFont.ksr_callout()
    ]
    <> UINavigationBar.lens.translucent .~ true
    <> UINavigationBar.lens.shadowImage .~ UIImage()<|MERGE_RESOLUTION|>--- conflicted
+++ resolved
@@ -38,30 +38,6 @@
   #endif
 }
 
-<<<<<<< HEAD
-public let baseNavigationBarStyle =
-  UINavigationBar.lens.titleTextAttributes .~ [
-    NSForegroundColorAttributeName: UIColor.ksr_text_navy_700,
-    NSFontAttributeName: UIFont.ksr_callout()
-  ]
-  <> UINavigationBar.lens.translucent .~ false
-  <> UINavigationBar.lens.barTintColor .~ .white
-  <> UINavigationBar.lens.shadowImage .~ UIImage()
-  <> UINavigationBar.lens.backgroundImage(forBarMetrics: .default) .~ UIImage()
-
-public func baseNavigationBorder(navBar: UINavigationBar) -> UIView {
-  let border = UIView(frame: CGRect(x: 0.0,
-                                    y: navBar.frame.size.height,
-                                    width: navBar.frame.size.width,
-                                    height: 1.0)
-  )
-  return border
-    |> discoveryBorderLineStyle
-    |> UIView.lens.backgroundColor .~ .ksr_navy_700
-}
-
-=======
->>>>>>> c1bf34bc
 public func baseTableViewCellStyle <TVC: UITableViewCellProtocol> () -> ((TVC) -> TVC) {
 
   return
