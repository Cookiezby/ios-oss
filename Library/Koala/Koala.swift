import func Foundation.sysctlbyname
import class Foundation.NSBundle
import class Foundation.NSDate
import class UIKit.UIDevice
import class UIKit.UIScreen

public final class Koala {
  private let client: TrackingClientType

  public init(client: TrackingClientType = KoalaTrackingClient()) {
    self.client = client
  }

  public func trackAppOpen() {
    self.track(event: "App Open")
  }

  public func trackAppClose() {
    self.track(event: "App Close")
  }

  /**
   Call when a discovery search is made, including pagination.
   */
  public func trackDiscovery() {
    self.track(event: "Discovery List View")
  }

  public func trackLoginTout(intent: String) {
    self.track(event: "Application Login or Signup", properties: ["intent": intent])
  }

  public func trackLoginSuccess() {
    self.track(event: "Login")
  }

  public func trackLoginError() {
    self.track(event: "Errored User Login")
  }

<<<<<<< HEAD
  public func trackTfa() {
    self.track(event: "Two-factor Authentication Confirm View")
  }

  public func trackTfaResendCode() {
    self.track(event: "Two-factor Authentication Resend Code")
=======
  public func trackResetPassword() {
    self.track(event: "Forgot Password View")
  }

  public func trackResetPasswordSuccess() {
    self.track(event: "Forgot Password Requested")
  }

  public func trackResetPasswordError() {
    self.track(event: "Forgot Password Errored")
  }

  public func trackSignupSuccess() {
    self.track(event: "New User")
  }

  public func trackSignupNewsletterToggle(sendNewsletters: Bool) {
    self.track(event: "Signup Newsletter Toggle", properties: ["send_newsletters": sendNewsletters])
  }

  public func trackFacebookConfirmation() {
    self.track(event: "Facebook Confirm")
>>>>>>> 5a8821da
  }

  /**
   Call once when the search view is initially shown.
   */
  public func trackProjectSearchView() {
    self.track(event: "Discover Search")
  }

  /**
   Call when projects have been obtained from a search.
   */
  public func trackSearchResults(query query: String, pageCount: Int) {
    let properties: [String:AnyObject] = ["search_term": query, "page_count": pageCount]

    if pageCount == 1 {
      self.track(event: "Discover Search Results", properties: properties)
    } else {
      self.track(event: "Discover Search Results Load More", properties: properties)
    }
  }

  // Private tracking method that merges in default properties.
  private func track(event event: String, properties: [String:AnyObject] = [:]) {
    self.client.track(
      event: event,
      properties: self.defaultProperties().withAllValuesFrom(properties)
    )
  }

  private func defaultProperties() -> [String : AnyObject] {
    var props: [String:AnyObject] = [:]

    props["manufacturer"] = "Apple"
    props["app_version"] = NSBundle.mainBundle().infoDictionary?["CFBundleVersion"]
    props["app_release"] = NSBundle.mainBundle().infoDictionary?["CFBundleShortVersionString"]
    props["model"] = deviceModel
    props["os"] = UIDevice.currentDevice().systemName
    props["os_version"] = UIDevice.currentDevice().systemVersion
    props["screen_width"] = UInt(UIScreen.mainScreen().bounds.width)
    props["screen_height"] = UInt(UIScreen.mainScreen().bounds.height)

    props["koala_lib"] = "iphone"

    props["client_type"] = "native"
    props["device_format"] = deviceFormat
    props["client_platform"] = clientPlatform

    // TODO: device_fingerprint, apple_pay_capable, iphone_uuid, preferred_content_size_category,
    //       device_orientation

    return props
  }

  private lazy var deviceModel: String? = {
    var size : Int = 0
    sysctlbyname("hw.machine", nil, &size, nil, 0)
    var machine = [CChar](count: Int(size), repeatedValue: 0)
    sysctlbyname("hw.machine", &machine, &size, nil, 0)
    return String.fromCString(machine)
  }()

  private lazy var deviceFormat: String = {
    switch UIDevice.currentDevice().userInterfaceIdiom {
    case .Phone: return "phone"
    case .Pad:   return "tablet"
    case .TV:    return "tv"
    default:     return "unspecified"
    }
  }()

  private lazy var clientPlatform: String = {
    switch UIDevice.currentDevice().userInterfaceIdiom {
    case .Phone, .Pad: return "ios"
    case .TV:         return "tvos"
    default:           return "unspecified"
    }
  }()
}<|MERGE_RESOLUTION|>--- conflicted
+++ resolved
@@ -38,14 +38,6 @@
     self.track(event: "Errored User Login")
   }
 
-<<<<<<< HEAD
-  public func trackTfa() {
-    self.track(event: "Two-factor Authentication Confirm View")
-  }
-
-  public func trackTfaResendCode() {
-    self.track(event: "Two-factor Authentication Resend Code")
-=======
   public func trackResetPassword() {
     self.track(event: "Forgot Password View")
   }
@@ -68,7 +60,14 @@
 
   public func trackFacebookConfirmation() {
     self.track(event: "Facebook Confirm")
->>>>>>> 5a8821da
+  }
+
+  public func trackTfa() {
+    self.track(event: "Two-factor Authentication Confirm View")
+  }
+
+  public func trackTfaResendCode() {
+    self.track(event: "Two-factor Authentication Resend Code")
   }
 
   /**
