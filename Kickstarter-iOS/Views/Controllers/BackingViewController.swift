import KsApi
import Library
import Prelude
import Prelude_UIKit
import ReactiveSwift
import UIKit

internal final class BackingViewController: UIViewController {

  @IBOutlet fileprivate weak var actionsStackView: UIStackView!
  @IBOutlet fileprivate weak var backerAvatarImageView: UIImageView!
  @IBOutlet fileprivate weak var backerNameLabel: UILabel!
  @IBOutlet fileprivate weak var backerPledgeAmountAndDateLabel: UILabel!
  @IBOutlet fileprivate weak var backerRewardDescriptionLabel: UILabel!
  @IBOutlet fileprivate weak var backerSequenceLabel: UILabel!
  @IBOutlet fileprivate weak var backerShippingAmountLabel: UILabel!
  @IBOutlet fileprivate weak var contentView: UIView!
  @IBOutlet fileprivate weak var dividerView: UIView!
  @IBOutlet fileprivate weak var estimatedDeliveryDateLabel: UILabel!
  @IBOutlet fileprivate weak var estimatedDeliveryLabel: UILabel!
  @IBOutlet fileprivate weak var estimatedDeliveryStackView: UIStackView!
  @IBOutlet fileprivate weak var loadingIndicatorView: UIActivityIndicatorView!
  @IBOutlet fileprivate weak var messageCreatorButton: UIButton!
  @IBOutlet fileprivate weak var pledgeCardView: UIView!
  @IBOutlet fileprivate weak var pledgeContainerView: UIView!
  @IBOutlet fileprivate weak var pledgeLabel: UILabel!
  @IBOutlet fileprivate weak var rewardCardView: UIView!
  @IBOutlet fileprivate weak var rewardContainerView: UIView!
  @IBOutlet fileprivate weak var rewardAmountLabel: UILabel!
  @IBOutlet fileprivate weak var rewardLabel: UILabel!
  @IBOutlet fileprivate weak var rewardTitleLabel: UILabel!
  @IBOutlet fileprivate weak var shippingLabel: UILabel!
  @IBOutlet fileprivate weak var shippingStackView: UIStackView!
  @IBOutlet fileprivate weak var statusDescriptionLabel: UILabel!
  @IBOutlet fileprivate weak var statusSubtitleLabel: UILabel!
  @IBOutlet fileprivate weak var statusTitleLabel: UILabel!
  @IBOutlet fileprivate weak var totalPledgedAmountLabel: UILabel!
  @IBOutlet fileprivate weak var totalPledgedLabel: UILabel!
  @IBOutlet fileprivate weak var viewMessagesButton: UIButton!

  private var navBarBorder = UIView()
  fileprivate let viewModel: BackingViewModelType = BackingViewModel()

  internal static func configuredWith(project: Project, backer: User?) -> BackingViewController {
    let vc = Storyboard.Backing.instantiate(BackingViewController.self)
    vc.viewModel.inputs.configureWith(project: project, backer: backer)
    return vc
  }

  internal override func viewDidLoad() {
    super.viewDidLoad()

    _ = self.navigationController?.navigationBar
      ?|> UINavigationBar.lens.translucent .~ false
      ?|> UINavigationBar.lens.barTintColor .~ .white

    _ = self.messageCreatorButton
      |> UIButton.lens.targets .~ [(self, #selector(messageCreatorTapped), .touchUpInside)]

    _ = self.viewMessagesButton
      |> UIButton.lens.targets .~ [(self, #selector(viewMessagesTapped), .touchUpInside)]

    self.viewModel.inputs.viewDidLoad()

    if self.traitCollection.userInterfaceIdiom == .pad {
      self.navigationItem.leftBarButtonItem = .close(self, selector: #selector(closeButtonTapped))
    }
  }

  internal override func viewWillAppear(_ animated: Bool) {
    super.viewWillAppear(animated)
    self.navigationController?.setNavigationBarHidden(false, animated: animated)
  }

<<<<<<< HEAD
=======
  // swiftlint:disable:next function_body_length
  internal override func bindStyles() {
    super.bindStyles()

    _ = self
      |> baseControllerStyle()
      |> UIViewController.lens.title %~ { _ in Strings.project_view_button() }

    _ = self.backerPledgeAmountAndDateLabel |> UILabel.lens.font .~ .ksr_body()
    _ = self.backerPledgeStatusLabel |> UILabel.lens.font .~ .ksr_body()
    _ = self.backerRewardDescriptionLabel |> UILabel.lens.font .~ .ksr_body()
    _ = self.backerSequenceLabel |> UILabel.lens.font .~ .ksr_subhead()
    _ = self.backerShippingAmountLabel |> UILabel.lens.font .~ .ksr_body()
    _ = self.backerShippingDescriptionLabel |> UILabel.lens.font .~ .ksr_body()
    _ = self.backerAvatarImageView |> UIImageView.lens.accessibilityElementsHidden .~ true

    _ = self.loadingIndicatorView
      |> UIActivityIndicatorView.lens.animating .~ true
      |> UIActivityIndicatorView.lens.activityIndicatorViewStyle .~ .white
      |> UIActivityIndicatorView.lens.color .~ .ksr_navy_900

    _ = self.messageCreatorButton
      |> greenButtonStyle
      |> UIButton.lens.accessibilityHint %~ {  _ in Strings.Opens_message_composer() }

    _ = self.pledgedLabel
      |> UILabel.lens.font .~ .ksr_headline()
      |> UILabel.lens.text %~ { _ in Strings.backer_modal_pledged_title() }

    _ = self.rewardLabel
      |> UILabel.lens.font .~ .ksr_headline()
      |> UILabel.lens.text %~ { _ in Strings.backer_modal_reward_title() }

    _ = self.rewardSeperatorView |> separatorStyle

    _ = self.rootStackView
      |> UIStackView.lens.layoutMargins .~ UIEdgeInsets(top: 16, left: 16, bottom: 16, right: 16)
      |> UIStackView.lens.layoutMarginsRelativeArrangement .~ true

    _ = self.shippingLabel
      |> UILabel.lens.font .~ .ksr_headline()
      |> UILabel.lens.text %~ { _ in Strings.backer_modal_shipping_title() }

    _ = self.shippingSeparatorView |> separatorStyle

    _ = self.viewMessagesButton
      |> UIButton.lens.title(forState: .normal) %~ { _ in Strings.backer_modal_view_messages() }
      |> neutralButtonStyle
      |> UIButton.lens.accessibilityHint %~ { _ in Strings.accessibility_dashboard_buttons_messages_hint() }

    _ = self.estimatedDeliverySeparatorView |> separatorStyle

    _ = self.estimatedDeliveryLabel
      |> UILabel.lens.font .~ .ksr_headline()
      |> UILabel.lens.text %~ { _ in Strings.rewards_info_estimated_delivery() }
  }

>>>>>>> c1bf34bc
  // swiftlint:disable:next function_body_length
  internal override func bindViewModel() {
    super.bindViewModel()
    self.actionsStackView.rac.hidden = self.viewModel.outputs.hideActionsStackView
    self.actionsStackView.rac.axis = self.viewModel.outputs.rootStackViewAxis
    self.backerNameLabel.rac.text = self.viewModel.outputs.backerName
    self.backerPledgeAmountAndDateLabel.rac.text = self.viewModel.outputs.backerPledgeAmountAndDate
    self.statusSubtitleLabel.rac.text = self.viewModel.outputs.backerPledgeStatus
    self.backerRewardDescriptionLabel.rac.text = self.viewModel.outputs.backerRewardDescription
    self.rewardTitleLabel.rac.text = self.viewModel.outputs.backerRewardTitle
    self.rewardTitleLabel.rac.hidden = self.viewModel.outputs.backerRewardTitleIsHidden
    self.backerSequenceLabel.rac.text = self.viewModel.outputs.backerSequence
    self.backerShippingAmountLabel.rac.text = self.viewModel.outputs.backerShippingAmount
    self.estimatedDeliveryDateLabel.rac.text = self.viewModel.outputs.estimatedDeliveryDateLabelText
    self.estimatedDeliveryStackView.rac.hidden = self.viewModel.outputs.estimatedDeliveryStackViewHidden
    self.loadingIndicatorView.rac.animating = self.viewModel.outputs.loaderIsAnimating
    self.messageCreatorButton.rac.title = self.viewModel.outputs.messageButtonTitleText
    self.rewardAmountLabel.rac.text = self.viewModel.outputs.backerRewardAmount
    self.shippingStackView.rac.hidden = self.viewModel.outputs.shippingStackViewIsHidden
    self.statusDescriptionLabel.rac.text = self.viewModel.outputs.statusDescription
    self.totalPledgedAmountLabel.rac.text = self.viewModel.outputs.totalPledgeAmount

    self.viewModel.outputs.backerAvatarURL
      .observeForControllerAction()
      .on(event: { [weak backerAvatarImageView] _ in
        backerAvatarImageView?.af_cancelImageRequest()
        backerAvatarImageView?.image = nil
      })
      .skipNil()
      .observeValues { [weak backerAvatarImageView] url in
        backerAvatarImageView?.af_setImage(withURL: url)
    }

    self.viewModel.outputs.goToMessages
      .observeForControllerAction()
      .observeValues { [weak self] project, backing in
        self?.goToMessages(project: project, backing: backing)
    }

    self.viewModel.outputs.goToMessageCreator
      .observeForControllerAction()
      .observeValues { [weak self] messageSubject, context in
        self?.goToMessageCreator(messageSubject: messageSubject, context: context)
    }

    self.viewModel.outputs.opacityForContainers
      .observeForUI()
      .observeValues { [weak self] alpha in
        guard let _self = self else { return }
        UIView.animate(
          withDuration: (alpha == 0.0 ? 0.0 : 0.3),
          delay: 0.0,
          options: .curveEaseOut,
          animations: {
            _self.pledgeContainerView.alpha = alpha
            _self.rewardContainerView.alpha = alpha
          },
          completion: nil)
    }
  }

  // swiftlint:disable:next function_body_length
  internal override func bindStyles() {
    super.bindStyles()

    _ = self
      |> baseControllerStyle()
      |> UIViewController.lens.title %~ { _ in Strings.project_view_button() }

    _ = self.contentView
      |> UIView.lens.layoutMargins .~ UIEdgeInsets(top: Styles.grid(4), left: Styles.grid(2),
                                                   bottom: Styles.grid(4), right: Styles.grid(2))

    _ = self.backerAvatarImageView
      |> UIImageView.lens.accessibilityElementsHidden .~ true

    _ = self.backerNameLabel
      |> UILabel.lens.font .~ .ksr_headline(size: 18)
      |> UILabel.lens.textColor .~ .ksr_text_navy_700

    _ = self.backerSequenceLabel
      |> UILabel.lens.font .~ .ksr_subhead(size: 14)
      |> UILabel.lens.textColor .~ .ksr_text_navy_600

    _ = self.messageCreatorButton
      |> navyButtonStyle
      |> UIButton.lens.accessibilityHint %~ {  _ in Strings.Opens_message_composer() }

    _ = self.viewMessagesButton
      |> borderButtonStyle
      |> UIButton.lens.title(forState: .normal) %~ { _ in Strings.backer_modal_view_messages() }
      |> UIButton.lens.accessibilityHint %~ { _ in Strings.accessibility_dashboard_buttons_messages_hint() }

    _ = self.dividerView |> separatorStyle

    _ = [self.pledgeCardView, self.rewardCardView]
      ||> dropShadowStyle()

    _ = [self.pledgeContainerView, self.rewardContainerView]
      ||> UIView.lens.layoutMargins .~ UIEdgeInsets(top: Styles.gridHalf(5), left: Styles.gridHalf(5),
                                                    bottom: Styles.gridHalf(5), right: Styles.grid(2))

    _ = self.totalPledgedLabel
      |> UILabel.lens.font .~ UIFont.ksr_headline(size: 17)
      |> UILabel.lens.textColor .~ UIColor.ksr_text_navy_700
      |> UILabel.lens.text %~ { _ in Strings.Total_pledged() }

    _ = self.totalPledgedAmountLabel
      |> UILabel.lens.font .~ .ksr_title2()
      |> UILabel.lens.textColor .~ .ksr_text_navy_700

    _ = self.pledgeLabel
      |> UILabel.lens.font .~ .ksr_caption1(size: 14)
      |> UILabel.lens.textColor .~ .ksr_text_navy_500
      |> UILabel.lens.text %~ { _ in localizedString(key: "todo", defaultValue: "Pledge:") }

    _ = self.backerPledgeAmountAndDateLabel
      |> UILabel.lens.font .~ .ksr_headline(size: 14)
      |> UILabel.lens.textColor .~ .ksr_text_navy_700

    _ = self.shippingLabel
      |> UILabel.lens.font .~ .ksr_caption1(size: 14)
      |> UILabel.lens.textColor .~ .ksr_text_navy_500
      |> UILabel.lens.text %~ { _ in localizedString(key: "todo", defaultValue: "Shipping:") }

    _ = self.backerShippingAmountLabel
      |> UILabel.lens.font .~ .ksr_headline(size: 14)
      |> UILabel.lens.textColor .~ .ksr_text_navy_700

    _ = self.statusTitleLabel
      |> UILabel.lens.font .~ .ksr_caption1(size: 14)
      |> UILabel.lens.textColor .~ .ksr_text_navy_500
      |> UILabel.lens.text %~ { _ in localizedString(key: "todo", defaultValue: "Status:") }

    _ = self.statusSubtitleLabel
      |> UILabel.lens.font .~ .ksr_headline(size: 14)
      |> UILabel.lens.textColor .~ .ksr_text_navy_700

    _ = self.statusDescriptionLabel
      |> UILabel.lens.font .~ .ksr_caption1(size: 14)
      |> UILabel.lens.textColor .~ .ksr_text_navy_500

    _ = self.loadingIndicatorView
      |> UIActivityIndicatorView.lens.hidesWhenStopped .~ true
      |> UIActivityIndicatorView.lens.activityIndicatorViewStyle .~ .white
      |> UIActivityIndicatorView.lens.color .~ .ksr_navy_900

    _ = self.rewardLabel
      |> UILabel.lens.font .~ UIFont.ksr_headline(size: 17)
      |> UILabel.lens.textColor .~ UIColor.ksr_text_navy_700
      |> UILabel.lens.text %~ { _ in Strings.Reward_selected() }

    _ = self.rewardAmountLabel
      |> UILabel.lens.font .~ UIFont.ksr_title2()
      |> UILabel.lens.textColor .~ UIColor.ksr_text_navy_700

    _ = self.rewardTitleLabel
      |> UILabel.lens.font .~ UIFont.ksr_body()
      |> UILabel.lens.textColor .~ UIColor.ksr_text_navy_700

    _ = self.backerRewardDescriptionLabel
      |> UILabel.lens.font .~ .ksr_caption1(size: 14)
      |> UILabel.lens.textColor .~ .ksr_text_navy_500

    _ = self.estimatedDeliveryLabel
      |> UILabel.lens.font .~ .ksr_caption1(size: 14)
      |> UILabel.lens.textColor .~ .ksr_text_navy_500
      |> UILabel.lens.text %~ { _ in Strings.Estimated_delivery() }

    _ = self.estimatedDeliveryDateLabel
      |> UILabel.lens.font .~ .ksr_headline(size: 14)
      |> UILabel.lens.textColor .~ .ksr_text_navy_700

    _ = self.statusDescriptionLabel
      |> UILabel.lens.font .~ .ksr_caption1(size: 14)
      |> UILabel.lens.textColor .~ .ksr_text_navy_500
  }

  @objc fileprivate func messageCreatorTapped(_ button: UIButton) {
    self.viewModel.inputs.messageCreatorTapped()
  }

  @objc fileprivate func viewMessagesTapped(_ button: UIButton) {
    self.viewModel.inputs.viewMessagesTapped()
  }

  fileprivate func goToMessages(project: Project, backing: Backing) {
    let vc = MessagesViewController.configuredWith(project: project, backing: backing)
    self.navigationController?.pushViewController(vc, animated: true)
  }

  fileprivate func goToMessageCreator(messageSubject: MessageSubject,
                                      context: Koala.MessageDialogContext) {
    let vc = MessageDialogViewController.configuredWith(messageSubject: messageSubject, context: context)
    let nav = UINavigationController(rootViewController: vc)
    nav.modalPresentationStyle = .formSheet
    vc.delegate = self
    self.present(nav, animated: true, completion: nil)
  }

  @objc fileprivate func closeButtonTapped() {
    self.dismiss(animated: true, completion: nil)
  }
}

extension BackingViewController: MessageDialogViewControllerDelegate {
  internal func messageDialogWantsDismissal(_ dialog: MessageDialogViewController) {
    dialog.dismiss(animated: true, completion: nil)
  }

  internal func messageDialog(_ dialog: MessageDialogViewController, postedMessage message: Message) {
  }
}<|MERGE_RESOLUTION|>--- conflicted
+++ resolved
@@ -16,21 +16,15 @@
   @IBOutlet fileprivate weak var backerShippingAmountLabel: UILabel!
   @IBOutlet fileprivate weak var contentView: UIView!
   @IBOutlet fileprivate weak var dividerView: UIView!
-  @IBOutlet fileprivate weak var estimatedDeliveryDateLabel: UILabel!
-  @IBOutlet fileprivate weak var estimatedDeliveryLabel: UILabel!
-  @IBOutlet fileprivate weak var estimatedDeliveryStackView: UIStackView!
   @IBOutlet fileprivate weak var loadingIndicatorView: UIActivityIndicatorView!
   @IBOutlet fileprivate weak var messageCreatorButton: UIButton!
-  @IBOutlet fileprivate weak var pledgeCardView: UIView!
   @IBOutlet fileprivate weak var pledgeContainerView: UIView!
   @IBOutlet fileprivate weak var pledgeLabel: UILabel!
-  @IBOutlet fileprivate weak var rewardCardView: UIView!
+  @IBOutlet private weak var pledgeTitleLabel: UILabel!
   @IBOutlet fileprivate weak var rewardContainerView: UIView!
-  @IBOutlet fileprivate weak var rewardAmountLabel: UILabel!
   @IBOutlet fileprivate weak var rewardLabel: UILabel!
   @IBOutlet fileprivate weak var rewardTitleLabel: UILabel!
   @IBOutlet fileprivate weak var shippingLabel: UILabel!
-  @IBOutlet fileprivate weak var shippingStackView: UIStackView!
   @IBOutlet fileprivate weak var statusDescriptionLabel: UILabel!
   @IBOutlet fileprivate weak var statusSubtitleLabel: UILabel!
   @IBOutlet fileprivate weak var statusTitleLabel: UILabel!
@@ -72,66 +66,6 @@
     self.navigationController?.setNavigationBarHidden(false, animated: animated)
   }
 
-<<<<<<< HEAD
-=======
-  // swiftlint:disable:next function_body_length
-  internal override func bindStyles() {
-    super.bindStyles()
-
-    _ = self
-      |> baseControllerStyle()
-      |> UIViewController.lens.title %~ { _ in Strings.project_view_button() }
-
-    _ = self.backerPledgeAmountAndDateLabel |> UILabel.lens.font .~ .ksr_body()
-    _ = self.backerPledgeStatusLabel |> UILabel.lens.font .~ .ksr_body()
-    _ = self.backerRewardDescriptionLabel |> UILabel.lens.font .~ .ksr_body()
-    _ = self.backerSequenceLabel |> UILabel.lens.font .~ .ksr_subhead()
-    _ = self.backerShippingAmountLabel |> UILabel.lens.font .~ .ksr_body()
-    _ = self.backerShippingDescriptionLabel |> UILabel.lens.font .~ .ksr_body()
-    _ = self.backerAvatarImageView |> UIImageView.lens.accessibilityElementsHidden .~ true
-
-    _ = self.loadingIndicatorView
-      |> UIActivityIndicatorView.lens.animating .~ true
-      |> UIActivityIndicatorView.lens.activityIndicatorViewStyle .~ .white
-      |> UIActivityIndicatorView.lens.color .~ .ksr_navy_900
-
-    _ = self.messageCreatorButton
-      |> greenButtonStyle
-      |> UIButton.lens.accessibilityHint %~ {  _ in Strings.Opens_message_composer() }
-
-    _ = self.pledgedLabel
-      |> UILabel.lens.font .~ .ksr_headline()
-      |> UILabel.lens.text %~ { _ in Strings.backer_modal_pledged_title() }
-
-    _ = self.rewardLabel
-      |> UILabel.lens.font .~ .ksr_headline()
-      |> UILabel.lens.text %~ { _ in Strings.backer_modal_reward_title() }
-
-    _ = self.rewardSeperatorView |> separatorStyle
-
-    _ = self.rootStackView
-      |> UIStackView.lens.layoutMargins .~ UIEdgeInsets(top: 16, left: 16, bottom: 16, right: 16)
-      |> UIStackView.lens.layoutMarginsRelativeArrangement .~ true
-
-    _ = self.shippingLabel
-      |> UILabel.lens.font .~ .ksr_headline()
-      |> UILabel.lens.text %~ { _ in Strings.backer_modal_shipping_title() }
-
-    _ = self.shippingSeparatorView |> separatorStyle
-
-    _ = self.viewMessagesButton
-      |> UIButton.lens.title(forState: .normal) %~ { _ in Strings.backer_modal_view_messages() }
-      |> neutralButtonStyle
-      |> UIButton.lens.accessibilityHint %~ { _ in Strings.accessibility_dashboard_buttons_messages_hint() }
-
-    _ = self.estimatedDeliverySeparatorView |> separatorStyle
-
-    _ = self.estimatedDeliveryLabel
-      |> UILabel.lens.font .~ .ksr_headline()
-      |> UILabel.lens.text %~ { _ in Strings.rewards_info_estimated_delivery() }
-  }
-
->>>>>>> c1bf34bc
   // swiftlint:disable:next function_body_length
   internal override func bindViewModel() {
     super.bindViewModel()
@@ -142,15 +76,13 @@
     self.statusSubtitleLabel.rac.text = self.viewModel.outputs.backerPledgeStatus
     self.backerRewardDescriptionLabel.rac.text = self.viewModel.outputs.backerRewardDescription
     self.rewardTitleLabel.rac.text = self.viewModel.outputs.backerRewardTitle
-    self.rewardTitleLabel.rac.hidden = self.viewModel.outputs.backerRewardTitleIsHidden
     self.backerSequenceLabel.rac.text = self.viewModel.outputs.backerSequence
     self.backerShippingAmountLabel.rac.text = self.viewModel.outputs.backerShippingAmount
-    self.estimatedDeliveryDateLabel.rac.text = self.viewModel.outputs.estimatedDeliveryDateLabelText
-    self.estimatedDeliveryStackView.rac.hidden = self.viewModel.outputs.estimatedDeliveryStackViewHidden
+
     self.loadingIndicatorView.rac.animating = self.viewModel.outputs.loaderIsAnimating
     self.messageCreatorButton.rac.title = self.viewModel.outputs.messageButtonTitleText
-    self.rewardAmountLabel.rac.text = self.viewModel.outputs.backerRewardAmount
-    self.shippingStackView.rac.hidden = self.viewModel.outputs.shippingStackViewIsHidden
+//    self.rewardAmountLabel.rac.text = self.viewModel.outputs.backerRewardAmount
+//    self.shippingStackView.rac.hidden = self.viewModel.outputs.shippingStackViewIsHidden
     self.statusDescriptionLabel.rac.text = self.viewModel.outputs.statusDescription
     self.totalPledgedAmountLabel.rac.text = self.viewModel.outputs.totalPledgeAmount
 
@@ -177,20 +109,20 @@
         self?.goToMessageCreator(messageSubject: messageSubject, context: context)
     }
 
-    self.viewModel.outputs.opacityForContainers
-      .observeForUI()
-      .observeValues { [weak self] alpha in
-        guard let _self = self else { return }
-        UIView.animate(
-          withDuration: (alpha == 0.0 ? 0.0 : 0.3),
-          delay: 0.0,
-          options: .curveEaseOut,
-          animations: {
-            _self.pledgeContainerView.alpha = alpha
-            _self.rewardContainerView.alpha = alpha
-          },
-          completion: nil)
-    }
+//    self.viewModel.outputs.opacityForContainers
+//      .observeForUI()
+//      .observeValues { [weak self] alpha in
+//        guard let _self = self else { return }
+//        UIView.animate(
+//          withDuration: (alpha == 0.0 ? 0.0 : 0.3),
+//          delay: 0.0,
+//          options: .curveEaseOut,
+//          animations: {
+//            _self.pledgeContainerView.alpha = alpha
+//            _self.rewardContainerView.alpha = alpha
+//          },
+//          completion: nil)
+  //}
   }
 
   // swiftlint:disable:next function_body_length
@@ -199,6 +131,7 @@
 
     _ = self
       |> baseControllerStyle()
+      |> UIViewController.lens.view.backgroundColor .~ .ksr_grey_300
       |> UIViewController.lens.title %~ { _ in Strings.project_view_button() }
 
     _ = self.contentView
@@ -218,60 +151,63 @@
 
     _ = self.messageCreatorButton
       |> navyButtonStyle
+      |> UIButton.lens.titleLabel.font .~ .ksr_headline(size: 14)
+      |> UIButton.lens.contentEdgeInsets .~ .init(all: Styles.grid(2))
       |> UIButton.lens.accessibilityHint %~ {  _ in Strings.Opens_message_composer() }
 
     _ = self.viewMessagesButton
       |> borderButtonStyle
       |> UIButton.lens.title(forState: .normal) %~ { _ in Strings.backer_modal_view_messages() }
+      |> UIButton.lens.contentEdgeInsets .~ .init(all: Styles.grid(2))
       |> UIButton.lens.accessibilityHint %~ { _ in Strings.accessibility_dashboard_buttons_messages_hint() }
 
-    _ = self.dividerView |> separatorStyle
-
-    _ = [self.pledgeCardView, self.rewardCardView]
-      ||> dropShadowStyle()
+    _ = self.dividerView
+      |> UIView.lens.backgroundColor .~ .ksr_grey_500
 
     _ = [self.pledgeContainerView, self.rewardContainerView]
+      ||> cardStyle(cornerRadius: 2.0)
+      ||> UIView.lens.layer.borderColor .~ UIColor.ksr_grey_400.cgColor
       ||> UIView.lens.layoutMargins .~ UIEdgeInsets(top: Styles.gridHalf(5), left: Styles.gridHalf(5),
                                                     bottom: Styles.gridHalf(5), right: Styles.grid(2))
 
     _ = self.totalPledgedLabel
-      |> UILabel.lens.font .~ UIFont.ksr_headline(size: 17)
-      |> UILabel.lens.textColor .~ UIColor.ksr_text_navy_700
+      |> UILabel.lens.font .~ UIFont.ksr_headline(size: 15)
+      |> UILabel.lens.textColor .~ .black
       |> UILabel.lens.text %~ { _ in Strings.Total_pledged() }
 
     _ = self.totalPledgedAmountLabel
-      |> UILabel.lens.font .~ .ksr_title2()
-      |> UILabel.lens.textColor .~ .ksr_text_navy_700
+      |> UILabel.lens.font .~ .ksr_headline(size: 15)
+      |> UILabel.lens.textColor .~ .black
 
     _ = self.pledgeLabel
-      |> UILabel.lens.font .~ .ksr_caption1(size: 14)
-      |> UILabel.lens.textColor .~ .ksr_text_navy_500
-      |> UILabel.lens.text %~ { _ in localizedString(key: "todo", defaultValue: "Pledge:") }
+      |> UILabel.lens.font .~ .ksr_headline(size: 14)
+      |> UILabel.lens.textColor .~ .ksr_text_navy_600
+      |> UILabel.lens.text %~ { _ in Strings.Pledge() }
 
     _ = self.backerPledgeAmountAndDateLabel
+      |> UILabel.lens.font .~ .ksr_subhead(size: 14)
+      |> UILabel.lens.textColor .~ .ksr_text_navy_600
+
+    _ = self.shippingLabel
       |> UILabel.lens.font .~ .ksr_headline(size: 14)
-      |> UILabel.lens.textColor .~ .ksr_text_navy_700
-
-    _ = self.shippingLabel
-      |> UILabel.lens.font .~ .ksr_caption1(size: 14)
-      |> UILabel.lens.textColor .~ .ksr_text_navy_500
-      |> UILabel.lens.text %~ { _ in localizedString(key: "todo", defaultValue: "Shipping:") }
+      |> UILabel.lens.textColor .~ .ksr_text_navy_600
+      |> UILabel.lens.text %~ { _ in Strings.Shipping() }
 
     _ = self.backerShippingAmountLabel
+      |> UILabel.lens.font .~ .ksr_subhead(size: 14)
+      |> UILabel.lens.textColor .~ .ksr_text_navy_600
+
+    _ = self.statusTitleLabel
       |> UILabel.lens.font .~ .ksr_headline(size: 14)
-      |> UILabel.lens.textColor .~ .ksr_text_navy_700
-
-    _ = self.statusTitleLabel
-      |> UILabel.lens.font .~ .ksr_caption1(size: 14)
-      |> UILabel.lens.textColor .~ .ksr_text_navy_500
-      |> UILabel.lens.text %~ { _ in localizedString(key: "todo", defaultValue: "Status:") }
+      |> UILabel.lens.textColor .~ .ksr_text_navy_600
+      |> UILabel.lens.text %~ { _ in Strings.Status() }
 
     _ = self.statusSubtitleLabel
-      |> UILabel.lens.font .~ .ksr_headline(size: 14)
-      |> UILabel.lens.textColor .~ .ksr_text_navy_700
+      |> UILabel.lens.font .~ .ksr_subhead(size: 14)
+      |> UILabel.lens.textColor .~ .ksr_text_navy_600
 
     _ = self.statusDescriptionLabel
-      |> UILabel.lens.font .~ .ksr_caption1(size: 14)
+      |> UILabel.lens.font .~ .ksr_caption1(size: 13)
       |> UILabel.lens.textColor .~ .ksr_text_navy_500
 
     _ = self.loadingIndicatorView
@@ -284,26 +220,13 @@
       |> UILabel.lens.textColor .~ UIColor.ksr_text_navy_700
       |> UILabel.lens.text %~ { _ in Strings.Reward_selected() }
 
-    _ = self.rewardAmountLabel
-      |> UILabel.lens.font .~ UIFont.ksr_title2()
-      |> UILabel.lens.textColor .~ UIColor.ksr_text_navy_700
-
     _ = self.rewardTitleLabel
-      |> UILabel.lens.font .~ UIFont.ksr_body()
-      |> UILabel.lens.textColor .~ UIColor.ksr_text_navy_700
+      |> UILabel.lens.font .~ UIFont.ksr_headline(size: 14)
+      |> UILabel.lens.textColor .~ .black
 
     _ = self.backerRewardDescriptionLabel
       |> UILabel.lens.font .~ .ksr_caption1(size: 14)
-      |> UILabel.lens.textColor .~ .ksr_text_navy_500
-
-    _ = self.estimatedDeliveryLabel
-      |> UILabel.lens.font .~ .ksr_caption1(size: 14)
-      |> UILabel.lens.textColor .~ .ksr_text_navy_500
-      |> UILabel.lens.text %~ { _ in Strings.Estimated_delivery() }
-
-    _ = self.estimatedDeliveryDateLabel
-      |> UILabel.lens.font .~ .ksr_headline(size: 14)
-      |> UILabel.lens.textColor .~ .ksr_text_navy_700
+      |> UILabel.lens.textColor .~ .ksr_text_navy_600
 
     _ = self.statusDescriptionLabel
       |> UILabel.lens.font .~ .ksr_caption1(size: 14)
