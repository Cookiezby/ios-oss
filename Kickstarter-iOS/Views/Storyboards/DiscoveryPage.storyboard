--- conflicted
+++ resolved
@@ -436,11 +436,11 @@
                                             <color key="backgroundColor" white="0.0" alpha="1" colorSpace="calibratedWhite"/>
                                         </view>
                                         <view alpha="0.5" contentMode="scaleToFill" translatesAutoresizingMaskIntoConstraints="NO" id="ylR-Sv-CeG" customClass="GradientView" customModule="Library">
-                                            <rect key="frame" x="18" y="18" width="364" height="52"/>
+                                            <rect key="frame" x="18" y="18" width="364" height="51.5"/>
                                             <color key="backgroundColor" white="1" alpha="1" colorSpace="calibratedWhite"/>
                                         </view>
                                         <view contentMode="scaleToFill" translatesAutoresizingMaskIntoConstraints="NO" id="KNM-IW-eI1">
-                                            <rect key="frame" x="30" y="8" width="149.5" height="20.5"/>
+                                            <rect key="frame" x="30" y="8.5" width="149.5" height="20.5"/>
                                             <subviews>
                                                 <view contentMode="scaleToFill" translatesAutoresizingMaskIntoConstraints="NO" id="8v0-Ix-KPn">
                                                     <rect key="frame" x="0.0" y="0.0" width="149.5" height="20.5"/>
@@ -474,16 +474,17 @@
                                             </constraints>
                                         </view>
                                         <stackView opaque="NO" contentMode="scaleToFill" alignment="bottom" spacing="9" translatesAutoresizingMaskIntoConstraints="NO" id="OqX-qg-UeE">
-                                            <rect key="frame" x="303" y="28" width="69" height="34"/>
+                                            <rect key="frame" x="303" y="28" width="69" height="30"/>
                                             <subviews>
                                                 <button opaque="NO" contentMode="scaleToFill" contentHorizontalAlignment="center" contentVerticalAlignment="center" buttonType="roundedRect" lineBreakMode="middleTruncation" translatesAutoresizingMaskIntoConstraints="NO" id="NeZ-dl-EIR">
-                                                    <rect key="frame" x="0.0" y="4" width="30" height="30"/>
+                                                    <rect key="frame" x="0.0" y="0.0" width="30" height="30"/>
                                                     <state key="normal" title="X">
                                                         <color key="titleColor" white="0.0" alpha="1" colorSpace="calibratedWhite"/>
                                                     </state>
                                                 </button>
-                                                <button opaque="NO" contentMode="scaleToFill" contentHorizontalAlignment="center" contentVerticalAlignment="center" lineBreakMode="middleTruncation" translatesAutoresizingMaskIntoConstraints="NO" id="5Ss-o3-RmP">
-                                                    <rect key="frame" x="39" y="0.0" width="30" height="34"/>
+                                                <button opaque="NO" contentMode="scaleToFill" contentHorizontalAlignment="center" contentVerticalAlignment="center" buttonType="roundedRect" lineBreakMode="middleTruncation" translatesAutoresizingMaskIntoConstraints="NO" id="5Ss-o3-RmP">
+                                                    <rect key="frame" x="39" y="0.0" width="30" height="30"/>
+                                                    <fontDescription key="fontDescription" type="system" pointSize="15"/>
                                                     <state key="normal" title="X">
                                                         <color key="titleColor" white="0.0" alpha="1" colorSpace="calibratedWhite"/>
                                                     </state>
@@ -498,36 +499,20 @@
                                         <constraint firstItem="R0g-tb-Pfo" firstAttribute="bottom" secondItem="x7P-p0-T4F" secondAttribute="bottom" constant="-1.5" id="Bx7-Iz-HSU"/>
                                         <constraint firstItem="ylR-Sv-CeG" firstAttribute="height" secondItem="eC3-Kj-zPc" secondAttribute="height" multiplier="1:4" id="Ief-cj-080"/>
                                         <constraint firstItem="R0g-tb-Pfo" firstAttribute="top" secondItem="x7P-p0-T4F" secondAttribute="top" id="JdS-7h-Iwd"/>
-<<<<<<< HEAD
-                                        <constraint firstItem="ylR-Sv-CeG" firstAttribute="leading" secondItem="eC3-Kj-zPc" secondAttribute="leading" id="MCI-hd-kzD"/>
-                                        <constraint firstAttribute="bottomMargin" secondItem="hnN-BJ-FXy" secondAttribute="bottom" id="P0n-Bg-KYh"/>
-                                        <constraint firstItem="eC3-Kj-zPc" firstAttribute="trailing" secondItem="f91-JL-fui" secondAttribute="trailingMargin" id="QB0-dr-lF5"/>
-                                        <constraint firstItem="eC3-Kj-zPc" firstAttribute="bottom" secondItem="vUL-dU-47D" secondAttribute="bottom" id="W5v-k1-KKe"/>
-                                        <constraint firstItem="eC3-Kj-zPc" firstAttribute="leading" secondItem="f91-JL-fui" secondAttribute="leadingMargin" id="bYJ-6N-v5m"/>
-                                        <constraint firstItem="KNM-IW-eI1" firstAttribute="centerY" secondItem="R0g-tb-Pfo" secondAttribute="top" id="buC-U9-470"/>
-                                        <constraint firstItem="ylR-Sv-CeG" firstAttribute="height" secondItem="eC3-Kj-zPc" secondAttribute="height" multiplier="1:4" id="cUV-Nj-fTY"/>
-=======
                                         <constraint firstAttribute="bottomMargin" secondItem="hnN-BJ-FXy" secondAttribute="bottom" id="P0n-Bg-KYh"/>
                                         <constraint firstItem="eC3-Kj-zPc" firstAttribute="trailing" secondItem="vUL-dU-47D" secondAttribute="trailing" id="b9M-PY-nW0"/>
                                         <constraint firstItem="KNM-IW-eI1" firstAttribute="centerY" secondItem="R0g-tb-Pfo" secondAttribute="top" id="buC-U9-470"/>
->>>>>>> 788e50e9
                                         <constraint firstItem="R0g-tb-Pfo" firstAttribute="trailing" secondItem="x7P-p0-T4F" secondAttribute="trailing" id="ePj-Ey-Kun"/>
                                         <constraint firstItem="KNM-IW-eI1" firstAttribute="leading" secondItem="R0g-tb-Pfo" secondAttribute="leading" constant="12" id="fFf-79-3QU"/>
                                         <constraint firstItem="eC3-Kj-zPc" firstAttribute="leading" secondItem="vUL-dU-47D" secondAttribute="leading" id="fpo-c0-uL0"/>
                                         <constraint firstItem="ylR-Sv-CeG" firstAttribute="top" secondItem="eC3-Kj-zPc" secondAttribute="top" id="hiE-fV-Nln"/>
                                         <constraint firstItem="R0g-tb-Pfo" firstAttribute="leading" secondItem="x7P-p0-T4F" secondAttribute="leading" id="lVJ-hm-ql7"/>
                                         <constraint firstAttribute="topMargin" secondItem="hnN-BJ-FXy" secondAttribute="top" id="mFo-CL-QQM"/>
-<<<<<<< HEAD
-                                        <constraint firstItem="eC3-Kj-zPc" firstAttribute="top" secondItem="f91-JL-fui" secondAttribute="topMargin" id="oHl-dk-lXx"/>
-                                        <constraint firstItem="ylR-Sv-CeG" firstAttribute="trailing" secondItem="eC3-Kj-zPc" secondAttribute="trailing" id="qoF-NI-1JJ"/>
-=======
                                         <constraint firstItem="ylR-Sv-CeG" firstAttribute="trailing" secondItem="eC3-Kj-zPc" secondAttribute="trailing" id="orw-wt-Z8i"/>
                                         <constraint firstItem="ylR-Sv-CeG" firstAttribute="leading" secondItem="eC3-Kj-zPc" secondAttribute="leading" id="t99-VQ-h31"/>
                                         <constraint firstItem="eC3-Kj-zPc" firstAttribute="bottom" secondItem="vUL-dU-47D" secondAttribute="bottom" id="uvx-MK-lL7"/>
->>>>>>> 788e50e9
                                         <constraint firstAttribute="trailingMargin" secondItem="hnN-BJ-FXy" secondAttribute="trailing" id="wwI-U6-fYG"/>
                                         <constraint firstItem="OqX-qg-UeE" firstAttribute="top" secondItem="vUL-dU-47D" secondAttribute="top" constant="10" id="zJl-7S-Kub"/>
-                                        <constraint firstItem="ylR-Sv-CeG" firstAttribute="top" secondItem="eC3-Kj-zPc" secondAttribute="top" id="zdg-Te-kS3"/>
                                     </constraints>
                                     <edgeInsets key="layoutMargins" top="18" left="18" bottom="18" right="18"/>
                                 </tableViewCellContentView>
